﻿<?xml version="1.0" encoding="utf-8"?>
<Project ToolsVersion="12.0" DefaultTargets="Build" xmlns="http://schemas.microsoft.com/developer/msbuild/2003">
  <Import Project="$(MSBuildExtensionsPath)\$(MSBuildToolsVersion)\Microsoft.Common.props" Condition="Exists('$(MSBuildExtensionsPath)\$(MSBuildToolsVersion)\Microsoft.Common.props')" />
  <PropertyGroup>
    <Configuration Condition=" '$(Configuration)' == '' ">Debug</Configuration>
    <Platform Condition=" '$(Platform)' == '' ">AnyCPU</Platform>
    <ProjectGuid>{A8865685-27CC-427B-AC38-E48D2AD05DF4}</ProjectGuid>
    <OutputType>Library</OutputType>
    <AppDesignerFolder>Properties</AppDesignerFolder>
    <RootNamespace>GameRes.Formats</RootNamespace>
    <AssemblyName>ArcFormats</AssemblyName>
    <TargetFrameworkVersion>v4.6.1</TargetFrameworkVersion>
    <FileAlignment>512</FileAlignment>
    <TargetFrameworkProfile />
    <SolutionDir Condition="$(SolutionDir) == '' Or $(SolutionDir) == '*Undefined*'">..\</SolutionDir>
    <RestorePackages>true</RestorePackages>
  </PropertyGroup>
  <PropertyGroup Condition=" '$(Configuration)|$(Platform)' == 'Debug|AnyCPU' ">
    <DebugSymbols>true</DebugSymbols>
    <DebugType>full</DebugType>
    <Optimize>false</Optimize>
    <OutputPath>..\bin\Debug\</OutputPath>
    <DefineConstants>DEBUG;TRACE</DefineConstants>
    <ErrorReport>prompt</ErrorReport>
    <WarningLevel>4</WarningLevel>
    <Prefer32Bit>false</Prefer32Bit>
    <AllowUnsafeBlocks>true</AllowUnsafeBlocks>
    <BaseAddress>6291456</BaseAddress>
  </PropertyGroup>
  <PropertyGroup Condition=" '$(Configuration)|$(Platform)' == 'Release|AnyCPU' ">
    <DebugType>none</DebugType>
    <Optimize>true</Optimize>
    <OutputPath>..\bin\Release\</OutputPath>
    <DefineConstants>
    </DefineConstants>
    <ErrorReport>prompt</ErrorReport>
    <WarningLevel>4</WarningLevel>
    <Prefer32Bit>false</Prefer32Bit>
    <AllowUnsafeBlocks>true</AllowUnsafeBlocks>
    <BaseAddress>6291456</BaseAddress>
  </PropertyGroup>
  <PropertyGroup Condition="'$(Configuration)|$(Platform)' == 'Prerelease|AnyCPU'">
    <OutputPath>..\bin\Prerelease\</OutputPath>
    <BaseAddress>6291456</BaseAddress>
    <AllowUnsafeBlocks>true</AllowUnsafeBlocks>
    <Optimize>true</Optimize>
    <PlatformTarget>AnyCPU</PlatformTarget>
    <ErrorReport>prompt</ErrorReport>
    <CodeAnalysisRuleSet>MinimumRecommendedRules.ruleset</CodeAnalysisRuleSet>
  </PropertyGroup>
  <ItemGroup>
    <Reference Include="ICSharpCode.SharpZipLib, Version=1.3.3.11, Culture=neutral, PublicKeyToken=1b03e6acf1164f73, processorArchitecture=MSIL">
      <HintPath>..\packages\SharpZipLib.1.3.3\lib\net45\ICSharpCode.SharpZipLib.dll</HintPath>
    </Reference>
    <Reference Include="NAudio">
      <HintPath>..\packages\NAudio.1.7.3\lib\net35\NAudio.dll</HintPath>
    </Reference>
    <Reference Include="NVorbis, Version=0.10.4.0, Culture=neutral, processorArchitecture=MSIL">
      <HintPath>..\packages\NVorbis.0.10.4\lib\net45\NVorbis.dll</HintPath>
    </Reference>
    <Reference Include="PresentationCore" />
    <Reference Include="PresentationFramework" />
    <Reference Include="System" />
    <Reference Include="System.Buffers, Version=4.0.3.0, Culture=neutral, PublicKeyToken=cc7b13ffcd2ddd51, processorArchitecture=MSIL">
<<<<<<< HEAD
      <HintPath>..\packages\System.Buffers.4.5.1\lib\net461\System.Buffers.dll</HintPath>
=======
      <HintPath>..\packages\System.Buffers.4.5.1\lib\netstandard1.1\System.Buffers.dll</HintPath>
>>>>>>> ea096c52
    </Reference>
    <Reference Include="System.ComponentModel.Composition" />
    <Reference Include="System.Core" />
    <Reference Include="System.Drawing" />
    <Reference Include="System.IO.Compression" />
<<<<<<< HEAD
    <Reference Include="System.IO.FileSystem, Version=4.0.2.0, Culture=neutral, PublicKeyToken=b03f5f7f11d50a3a, processorArchitecture=MSIL">
      <HintPath>..\packages\System.IO.FileSystem.4.3.0\lib\net46\System.IO.FileSystem.dll</HintPath>
    </Reference>
    <Reference Include="System.IO.FileSystem.Primitives, Version=4.0.2.0, Culture=neutral, PublicKeyToken=b03f5f7f11d50a3a, processorArchitecture=MSIL">
      <HintPath>..\packages\System.IO.FileSystem.Primitives.4.3.0\lib\net46\System.IO.FileSystem.Primitives.dll</HintPath>
    </Reference>
    <Reference Include="System.Memory, Version=4.0.1.1, Culture=neutral, PublicKeyToken=cc7b13ffcd2ddd51, processorArchitecture=MSIL">
      <HintPath>..\packages\System.Memory.4.5.4\lib\net461\System.Memory.dll</HintPath>
    </Reference>
    <Reference Include="System.Numerics" />
    <Reference Include="System.Numerics.Vectors, Version=4.1.4.0, Culture=neutral, PublicKeyToken=b03f5f7f11d50a3a, processorArchitecture=MSIL">
      <HintPath>..\packages\System.Numerics.Vectors.4.5.0\lib\net46\System.Numerics.Vectors.dll</HintPath>
    </Reference>
    <Reference Include="System.Runtime.CompilerServices.Unsafe, Version=6.0.0.0, Culture=neutral, PublicKeyToken=b03f5f7f11d50a3a, processorArchitecture=MSIL">
      <HintPath>..\packages\System.Runtime.CompilerServices.Unsafe.6.0.0\lib\net461\System.Runtime.CompilerServices.Unsafe.dll</HintPath>
    </Reference>
    <Reference Include="System.Security.Cryptography.Algorithms, Version=4.1.0.0, Culture=neutral, PublicKeyToken=b03f5f7f11d50a3a, processorArchitecture=MSIL">
      <HintPath>..\packages\System.Security.Cryptography.Algorithms.4.3.1\lib\net461\System.Security.Cryptography.Algorithms.dll</HintPath>
    </Reference>
    <Reference Include="System.Security.Cryptography.Primitives, Version=4.0.1.0, Culture=neutral, PublicKeyToken=b03f5f7f11d50a3a, processorArchitecture=MSIL">
      <HintPath>..\packages\System.Security.Cryptography.Primitives.4.3.0\lib\net46\System.Security.Cryptography.Primitives.dll</HintPath>
    </Reference>
    <Reference Include="System.ValueTuple, Version=4.0.3.0, Culture=neutral, PublicKeyToken=cc7b13ffcd2ddd51, processorArchitecture=MSIL">
      <HintPath>..\packages\System.ValueTuple.4.5.0\lib\net461\System.ValueTuple.dll</HintPath>
=======
    <Reference Include="System.Memory, Version=4.0.1.1, Culture=neutral, PublicKeyToken=cc7b13ffcd2ddd51, processorArchitecture=MSIL">
      <HintPath>..\packages\System.Memory.4.5.4\lib\netstandard1.1\System.Memory.dll</HintPath>
    </Reference>
    <Reference Include="System.Numerics" />
    <Reference Include="System.Runtime.CompilerServices.Unsafe, Version=4.0.5.0, Culture=neutral, PublicKeyToken=b03f5f7f11d50a3a, processorArchitecture=MSIL">
      <HintPath>..\packages\System.Runtime.CompilerServices.Unsafe.4.6.0\lib\netstandard1.0\System.Runtime.CompilerServices.Unsafe.dll</HintPath>
    </Reference>
    <Reference Include="System.ValueTuple, Version=4.0.3.0, Culture=neutral, PublicKeyToken=cc7b13ffcd2ddd51, processorArchitecture=MSIL">
      <HintPath>..\packages\System.ValueTuple.4.5.0\lib\netstandard1.0\System.ValueTuple.dll</HintPath>
>>>>>>> ea096c52
    </Reference>
    <Reference Include="System.Xaml" />
    <Reference Include="System.Xml.Linq" />
    <Reference Include="System.Data.DataSetExtensions" />
    <Reference Include="Microsoft.CSharp" />
    <Reference Include="System.Data" />
    <Reference Include="System.Xml" />
    <Reference Include="WindowsBase" />
  </ItemGroup>
  <ItemGroup>
    <Compile Include="Abel\ArcARC.cs" />
    <Compile Include="Abel\ArcBIN.cs" />
    <Compile Include="Abel\ArcFPK.cs" />
    <Compile Include="Abel\ImageCBF.cs" />
    <Compile Include="Abel\ImageGPS.cs" />
    <Compile Include="Abogado\ArcDSK.cs" />
    <Compile Include="Abogado\ArcPAK.cs" />
    <Compile Include="Abogado\AudioADP.cs" />
    <Compile Include="Abogado\ImageKG.cs" />
    <Compile Include="Actgs\ArcCG.cs" />
    <Compile Include="Actgs\ArcDAT.cs" />
    <Compile Include="Ads\ArcPAC.cs" />
    <Compile Include="AdvDx\ArcPKD.cs" />
    <Compile Include="AdvScripter\ArcPAK.cs" />
    <Compile Include="AdvSys\ArcAdvSys3.cs" />
    <Compile Include="AdvSys\ImageGWD.cs" />
    <Compile Include="Ail\ArcLNK2.cs" />
    <Compile Include="BlueGale\ImageBBM.cs" />
    <Compile Include="Hypatia\ArcLPK.cs" />
    <Compile Include="Hypatia\ImageLSG.cs" />
    <Compile Include="JamCreation\ArcDAT.cs" />
    <Compile Include="JamCreation\ImageDPO.cs" />
    <Compile Include="AliceSoft\ArcAAR.cs" />
    <Compile Include="AliceSoft\ArcAFA.cs" />
    <Compile Include="AliceSoft\ArcALK.cs" />
    <Compile Include="AliceSoft\ImageAJP.cs" />
    <Compile Include="AliceSoft\ImageDCF.cs" />
    <Compile Include="AliceSoft\ImagePMS.cs" />
    <Compile Include="AnimeGameSystem\ArcANI.cs" />
    <Compile Include="AnimeGameSystem\WidgetAGS.xaml.cs">
      <DependentUpon>WidgetAGS.xaml</DependentUpon>
    </Compile>
    <Compile Include="Ankh\ArcDAT.cs" />
    <Compile Include="Ankh\ArcGRP.cs" />
    <Compile Include="Ankh\AudioPCM.cs" />
    <Compile Include="Ankh\ImageGPD.cs" />
    <Compile Include="Ankh\ImageMSK.cs" />
    <Compile Include="Antique\ArcDAT.cs" />
    <Compile Include="Antique\ImageGPD.cs" />
    <Compile Include="Aoi\ImageAGF.cs" />
    <Compile Include="Apricot\ArcDAT.cs" />
    <Compile Include="ArcARCX.cs" />
    <Compile Include="Artemis\ArcMJA.cs" />
    <None Include="AudioAIFF.cs" />
    <Compile Include="Basil\ArcMIF.cs" />
    <Compile Include="Basil\AudioWHC.cs" />
    <Compile Include="Basil\ImageBCF.cs" />
    <Compile Include="Basil\ImageNG3.cs" />
    <Compile Include="BeF\AudioVZY.cs" />
    <Compile Include="BeF\ImageALO.cs" />
    <Compile Include="BellDa\ArcDAT.cs" />
    <Compile Include="BellDa\AudioPW.cs" />
    <Compile Include="BellDa\ImageCP.cs" />
    <Compile Include="Bishop\ArcPK.cs" />
    <Compile Include="Bishop\ImageGSA.cs" />
    <Compile Include="BlackRainbow\ArcCCF.cs" />
    <Compile Include="BlackRainbow\ArcIMP.cs" />
    <Compile Include="BlackRainbow\ArcSPPAK.cs" />
    <Compile Include="Bonk\ArcPACK.cs" />
    <Compile Include="Cadath\ArcDAF.cs" />
    <Compile Include="Cadath\AudioVWF.cs" />
    <Compile Include="Cadath\ImageCGF.cs" />
    <Compile Include="Carriere\ArcARC.cs" />
    <Compile Include="Carriere\ImageCGD.cs" />
    <Compile Include="CatSystem\ArcDAT.cs" />
    <Compile Include="CDPA\ArcPACK.cs" />
    <Compile Include="Cmvs\ArcCPZ1.cs" />
    <Compile Include="Cmvs\CpzHeader.cs" />
    <Compile Include="Cmvs\HuffmanDecoder.cs" />
    <Compile Include="Crc16.cs" />
    <Compile Include="Cri\ImageGXT.cs" />
    <Compile Include="Crowd\ImageCRZ.cs" />
    <Compile Include="CsWare\ArcARC2.cs" />
    <Compile Include="CsWare\ArcDAT.cs" />
    <Compile Include="CsWare\ImageB5.cs" />
    <Compile Include="CsWare\ImageBPC.cs" />
    <Compile Include="Cyberworks\ArcApp.cs" />
    <Compile Include="Cyberworks\ArcP8.cs" />
    <Compile Include="Cyberworks\ImageTB1.cs" />
    <Compile Include="DaiSystem\ArcPAC.cs" />
    <Compile Include="DigitalWorks\ArcBIN.cs" />
    <Compile Include="DigitalWorks\ArcPAC.cs" />
    <Compile Include="DigitalWorks\ImageTM2.cs" />
    <Compile Include="DigitalWorks\ImageTX.cs" />
    <Compile Include="DirectDraw\DxtDecoder.cs" />
    <Compile Include="DjSystem\ArcDAT.cs" />
    <Compile Include="DxLib\DxKey.cs" />
    <Compile Include="elf\ArcAi5DAT.cs" />
    <Compile Include="elf\ImageRMT.cs" />
    <Compile Include="EmbeddedResource.cs" />
    <Compile Include="Emote\ImageDREF.cs" />
    <Compile Include="Eternity\ArcGLNK.cs" />
    <Compile Include="Eternity\ImageSGF.cs" />
    <Compile Include="Ethornell\ImageCBG.cs" />
    <Compile Include="Eushully\AudioAOG.cs" />
    <Compile Include="FamilyAdvSystem\ArcCSAF.cs" />
    <Compile Include="FC01\ArcMRG0.cs" />
    <Compile Include="FC01\ArcPAK.cs" />
    <Compile Include="FC01\ImageTIL.cs" />
    <Compile Include="FC01\ImageWM2.cs" />
    <Compile Include="FC01\ImageWMK.cs" />
    <Compile Include="FrontWing\ArcFG.cs" />
    <Compile Include="FrontWing\ArcFLT.cs" />
    <Compile Include="FrontWing\ArcVAV.cs" />
    <Compile Include="FrontWing\ImageFG.cs" />
    <Compile Include="GLib\ArcG.cs" />
    <Compile Include="Groover\ArcPCG.cs" />
    <Compile Include="Gss\ArcARC.cs" />
    <Compile Include="HCSystem\ArcPAK.cs" />
    <Compile Include="HCSystem\ImageOPF.cs" />
    <Compile Include="HuffmanCompression.cs" />
    <Compile Include="Hypatia\AudioADP.cs" />
    <Compile Include="Hypatia\ImageLPG.cs" />
    <Compile Include="Hypatia\ImageWBM.cs" />
    <Compile Include="Ikura\ArcGAN.cs" />
    <Compile Include="Ikura\ArcTAN.cs" />
    <Compile Include="Ikura\ImageGGA.cs" />
    <Compile Include="Ikura\ImageGGS.cs" />
    <Compile Include="Ikura\ImageTAN.cs" />
    <Compile Include="Ikura\ImageVRS.cs" />
    <Compile Include="ImageMNG.cs" />
    <Compile Include="Interheart\ArcFPK2.cs" />
    <Compile Include="Interheart\ImageCandy.cs" />
    <Compile Include="Ivory\ArcSG.cs" />
<<<<<<< HEAD
    <Compile Include="Kaguya\ArcPL00.cs" />
    <Compile Include="Kaguya\ArcPL10.cs" />
=======
    <Compile Include="Kaguya\ArcPLT.cs" />
>>>>>>> ea096c52
    <Compile Include="Key\ArcPAK.cs" />
    <Compile Include="Key\AudioOGGPAK.cs" />
    <Compile Include="Key\ImageCZ.cs" />
    <Compile Include="Kid\ArcDAT.cs" />
    <Compile Include="Kid\AudioWAF.cs" />
    <Compile Include="Kid\ImagePRT.cs" />
    <Compile Include="KiriKiri\HxCrypt.cs" />
    <Compile Include="KiriKiri\MoreCrypt.cs" />
    <Compile Include="KiriKiri\YuzCrypt.cs" />
    <Compile Include="Lambda\ArcLAX.cs" />
    <Compile Include="Lambda\ImageCLS.cs" />
    <Compile Include="Leaf\ArcAR2.cs" />
    <Compile Include="Leaf\ArcLEAF.cs" />
    <Compile Include="Leaf\ArcPAK.cs" />
    <Compile Include="Leaf\AudioP16.cs" />
    <Compile Include="Leaf\ImageBJR.cs" />
    <Compile Include="Leaf\ImageLFG.cs" />
    <Compile Include="Leaf\WidgetLEAF.xaml.cs">
      <DependentUpon>WidgetLEAF.xaml</DependentUpon>
    </Compile>
    <Compile Include="Lilim\ImageIMG.cs" />
    <Compile Include="LiveMaker\ArcGALX.cs" />
    <Compile Include="Aims\ArcPACK.cs" />
    <Compile Include="Lzma\ICoder.cs" />
    <Compile Include="Lzma\LzmaBase.cs" />
    <Compile Include="Lzma\LzmaDecoder.cs" />
    <Compile Include="Lzma\LzOutWindow.cs" />
    <Compile Include="Lzma\RangeCoder.cs" />
    <Compile Include="Lzma\RangeCoderBit.cs" />
    <Compile Include="Lzma\RangeCoderBitTree.cs" />
    <Compile Include="Macromedia\ArcSWF.cs" />
    <Compile Include="Maika\ArcBK.cs" />
    <Compile Include="Maika\ArcMIK01.cs" />
    <Compile Include="Maika\AudioWV5.cs" />
    <Compile Include="MangaGamer\ArcSHA.cs" />
    <Compile Include="Mebius\AudioKOE.cs" />
    <Compile Include="Mebius\ImageMCG.cs" />
    <Compile Include="Mnp\ArcMMA.cs" />
    <Compile Include="MultiFileArchive.cs" />
    <Compile Include="Musica\ArcANI.cs" />
    <Compile Include="NitroPlus\ArcLAY.cs" />
    <Compile Include="NitroPlus\ArcMPK.cs" />
    <Compile Include="NitroPlus\ArcNPP.cs" />
    <Compile Include="Noesis\ArcIGA.cs" />
    <Compile Include="NonColor\ArcMinato.cs" />
    <Compile Include="Misc\ArcBIN.cs" />
    <Compile Include="Nekopunch\ImagePBM.cs" />
    <Compile Include="Nexas\ArcTPF.cs" />
    <Compile Include="LiveMaker\ImageGALX.cs" />
    <Compile Include="Nonono\ArcNPF.cs" />
    <Compile Include="Nonono\ImageIMGX.cs" />
    <Compile Include="Origin\ArcDAT.cs" />
    <Compile Include="Origin\ArcGAF.cs" />
    <Compile Include="Otemoto\ArcTLZ.cs" />
    <Compile Include="Otemoto\ImageMAG.cs" />
    <Compile Include="ExHibit\ArcGRP.cs" />
    <Compile Include="Foster\ArcC24.cs" />
    <Compile Include="Foster\ArcFA2.cs" />
    <Compile Include="Foster\ImageC24.cs" />
    <Compile Include="Foster\ImageC25.cs" />
    <Compile Include="GameSystem\ArcPureMail.cs" />
    <Compile Include="GameSystem\AudioADP4.cs" />
    <Compile Include="ImageLZS.cs" />
    <Compile Include="ImagePIC.cs" />
    <Compile Include="ImagePNX.cs" />
    <Compile Include="ImagePSM.cs" />
    <Compile Include="Kaas\ArcPB.cs" />
    <Compile Include="Kaas\AudioKAAS.cs" />
    <Compile Include="Kaguya\ArcAN21.cs" />
    <Compile Include="Kaguya\ArcUF.cs" />
    <Compile Include="KiriKiri\ArcXPK.cs" />
    <Compile Include="KiriKiri\CzCrypt.cs" />
    <Compile Include="Kurumi\ImageGRA.cs" />
    <Compile Include="Lambda\ArcCLS.cs" />
    <Compile Include="Leaf\ArcPX.cs" />
    <Compile Include="Littlewitch\ArcDAT.cs" />
    <Compile Include="LunaSoft\ArcPAC.cs" />
    <Compile Include="Malie\ArcLIBU.cs" />
    <Compile Include="Malie\LibScheme.cs" />
    <Compile Include="Malie\MalieEncryption.cs" />
    <Compile Include="Marble\ArcDNS.cs" />
    <Compile Include="Marble\ImageYP.cs" />
    <Compile Include="Masys\ArcMGS.cs" />
    <Compile Include="Masys\ImageALP.cs" />
    <Compile Include="MicroVision\ArcARC.cs" />
    <Compile Include="MicroVision\ArcGSD.cs" />
    <Compile Include="MicroVision\AudioIKM.cs" />
    <Compile Include="MicroVision\ImageGPC.cs" />
    <Compile Include="Morning\ArcPAK.cs" />
    <Compile Include="PackedStream.cs" />
    <Compile Include="Palette\ArcPAK2.cs" />
    <Compile Include="PalmTree\ArcAR.cs" />
    <Compile Include="PkWare\WidgetZIP.xaml.cs">
      <DependentUpon>WidgetZIP.xaml</DependentUpon>
    </Compile>
    <Compile Include="Qlie\DelphiDeserializer.cs" />
    <Compile Include="Qlie\Encryption.cs" />
    <Compile Include="Qlie\ImageABMP.cs" />
    <Compile Include="Qlie\ImageARGB.cs" />
    <Compile Include="RealLive\ArcKOE.cs" />
    <Compile Include="RealLive\ArcSEEN.cs" />
    <Compile Include="RealLive\ImageG00Jpeg.cs" />
    <Compile Include="ResourceSettings.cs" />
    <Compile Include="Rits\ImageHBM.cs" />
    <Compile Include="RPM\ArcZENOS.cs" />
    <Compile Include="rUGP\AudioRHA.cs" />
    <Compile Include="Lilim\ArcFGA.cs" />
    <Compile Include="ScenePlayer\ArcPMA.cs" />
    <Compile Include="ScenePlayer\ArcPMX.cs" />
    <Compile Include="Scoop\ArcGX.cs" />
    <Compile Include="Scoop\ImageSCP.cs" />
    <Compile Include="Seraphim\ArcArchAngel.cs" />
    <Compile Include="Seraphim\ArcCP3.cs" />
    <Compile Include="Seraphim\ArcMC.cs" />
    <Compile Include="Seraphim\ArcSCN.cs" />
    <Compile Include="Seraphim\ArcVoice.cs" />
    <Compile Include="Seraphim\ImageCP3.cs" />
    <Compile Include="ShiinaRio\ArcWARC1.0.cs" />
    <Compile Include="ShiinaRio\ImageCHD.cs" />
    <Compile Include="Slg\ImageTIM.cs" />
    <Compile Include="Software House Parsley\ArcCG2.cs" />
    <Compile Include="Software House Parsley\ArcPAC.cs" />
    <Compile Include="Software House Parsley\ArcUCG.cs" />
    <Compile Include="Software House Parsley\ImagePCG.cs" />
    <Compile Include="Speed\ArcARC.cs" />
    <Compile Include="Stack\ArcGPK.cs" />
    <Compile Include="Strikes\ArcPCK.cs" />
    <Compile Include="Ads\ArcPOG.cs" />
    <Compile Include="Strikes\ImageLAG.cs" />
    <Compile Include="StudioJikkenshitsu\ArcUMPK.cs" />
    <Compile Include="StudioJikkenshitsu\ImageDAT.cs" />
    <Compile Include="StudioJikkenshitsu\ImageGRC.cs" />
    <Compile Include="StudioJikkenshitsu\ImageGRD.cs" />
    <Compile Include="StudioJikkenshitsu\SjTransform.cs" />
    <Compile Include="StudioJikkenshitsu\WidgetSJDAT.xaml.cs">
      <DependentUpon>WidgetSJDAT.xaml</DependentUpon>
    </Compile>
    <Compile Include="StudioSakura\ArcDAT.cs" />
    <Compile Include="Silky\ImageGRD.cs" />
    <Compile Include="Slg\ArcSPD.cs" />
    <Compile Include="Software House Parsley\ArcCG.cs" />
    <Compile Include="Artemis\ArcPFS.cs" />
    <Compile Include="AudioWMA.cs" />
    <Compile Include="BlackRainbow\ArcDAT.cs" />
    <Compile Include="BlackRainbow\ArcDX.cs" />
    <Compile Include="C4\AudioVMD.cs" />
    <Compile Include="C4\ImageGD.cs" />
    <Compile Include="Cadath\ArcKAR.cs" />
    <Compile Include="Cadath\ImageKGF.cs" />
    <Compile Include="Cmvs\ArcCPZ2.cs" />
    <Compile Include="Cmvs\AudioMV2.cs" />
    <Compile Include="Cmvs\ImageMSK.cs" />
    <Compile Include="Cmvs\ImagePB2.cs" />
    <Compile Include="Cromwell\ArcPAK.cs" />
    <Compile Include="Ellefin\ArcEPK.cs" />
    <Compile Include="Entis\ArcPAC.cs" />
    <Compile Include="ExeFile.cs" />
    <Compile Include="GameSystem\ArcCHR.cs" />
    <Compile Include="GameSystem\ArcCMP.cs" />
    <Compile Include="GameSystem\ArcDAT.cs" />
    <Compile Include="GameSystem\ImageALP.cs" />
    <Compile Include="GameSystem\ImageBGD.cs" />
    <Compile Include="GameSystem\ImageCGD.cs" />
    <Compile Include="GameSystem\ImageCHR.cs" />
    <Compile Include="GameSystem\ImageTEXB.cs" />
    <Compile Include="HSP\ArcDPM.cs" />
    <Compile Include="Lz4Stream.cs" />
    <Compile Include="Majiro\ImageRC8.cs" />
    <Compile Include="Mixwill\ArcARC0.cs" />
    <Compile Include="Mixwill\ImagePB00.cs" />
    <Compile Include="Nejii\ArcCDT.cs" />
    <Compile Include="Nejii\ArcPCD.cs" />
    <Compile Include="NSystem\ArcFJSYS.cs" />
    <Compile Include="NSystem\ImageMGD.cs" />
    <Compile Include="NSystem\WidgetMSD.xaml.cs">
      <DependentUpon>WidgetMSD.xaml</DependentUpon>
    </Compile>
    <Compile Include="OneUp\ArcARC.cs" />
    <Compile Include="Pandora\ImageXL24.cs" />
    <Compile Include="rUGP\ArcRIO.cs" />
    <Compile Include="Astronauts\ArcGXP.cs" />
    <Compile Include="Banana\ImageGEC.cs" />
    <Compile Include="BlackRainbow\ArcPAK.cs" />
    <Compile Include="BlueGale\VideoAMV.cs" />
    <Compile Include="CaramelBox\ArcARC3.cs" />
    <Compile Include="CaramelBox\ArcARC4.cs" />
    <Compile Include="CaramelBox\ImageFCB.cs" />
    <Compile Include="Circus\ArcCRM.cs" />
    <Compile Include="Circus\ImageCRXD.cs" />
    <Compile Include="Cmvs\ArcPBZ.cs" />
    <Compile Include="Cmvs\AudioMV.cs" />
    <Compile Include="Cmvs\ImagePSB.cs" />
    <Compile Include="Crc32.cs" />
    <Compile Include="Crowd\ImageGAX.cs" />
    <Compile Include="Cyberworks\ArcDAT.cs" />
    <Compile Include="Cyberworks\AudioTINK.cs" />
    <Compile Include="Bruns\AudioUM3.cs" />
    <Compile Include="Bruns\ImageEENC.cs" />
    <Compile Include="Cyberworks\ImageTINK.cs" />
    <Compile Include="Cyberworks\WidgetBELL.xaml.cs">
      <DependentUpon>WidgetBELL.xaml</DependentUpon>
    </Compile>
    <Compile Include="DDSystem\ArcDDP.cs" />
    <Compile Include="Dogenzaka\ArcBIN.cs" />
    <Compile Include="Eagls\WidgetEAGLS.xaml.cs">
      <DependentUpon>WidgetEAGLS.xaml</DependentUpon>
    </Compile>
    <Compile Include="EntExec\ArcCAB.cs" />
    <Compile Include="ExHibit\WidgetGYU.xaml.cs">
      <DependentUpon>WidgetGYU.xaml</DependentUpon>
    </Compile>
    <Compile Include="ImageMB.cs" />
    <Compile Include="Ipac\ArcIPAC.cs" />
    <Compile Include="Ipac\AudioWST.cs" />
    <Compile Include="Ipac\ImageIES.cs" />
    <Compile Include="Irrlicht\ArcARK.cs" />
    <Compile Include="Irrlicht\ArcPACK.cs" />
    <Compile Include="Ivory\ArcPK.cs" />
    <Compile Include="Ivory\ArcPX.cs" />
    <Compile Include="Ivory\AudioCTRK.cs" />
    <Compile Include="Ivory\ImageMMD.cs" />
    <Compile Include="Ivory\ImageMOE.cs" />
    <Compile Include="Ivory\ImageSG.cs" />
    <Compile Include="Kaguya\ArcLIN2.cs" />
    <Compile Include="Kiss\ArcARC.cs" />
    <Compile Include="KScript\ArcKPC.cs" />
    <Compile Include="KScript\ImageKGP.cs" />
    <Compile Include="KScript\ImageKSL.cs" />
    <Compile Include="Leaf\ArcA.cs" />
    <Compile Include="Leaf\ArcAM.cs" />
    <Compile Include="Leaf\ArcLAC.cs" />
    <Compile Include="Leaf\ArcTEX.cs" />
    <Compile Include="Leaf\AudioG.cs" />
    <Compile Include="Leaf\AudioW.cs" />
    <Compile Include="Leaf\ImageLGF.cs" />
    <Compile Include="Leaf\ImagePX.cs" />
    <Compile Include="LiveMaker\ArcVF.cs" />
    <Compile Include="PkWare\ArcZIP.cs" />
    <Compile Include="AudioVOC.cs" />
    <Compile Include="AZSys\WidgetAZ.xaml.cs">
      <DependentUpon>WidgetAZ.xaml</DependentUpon>
    </Compile>
    <Compile Include="Circus\ArcValkyrieComplex.cs" />
    <Compile Include="CommonStreams.cs" />
    <Compile Include="Cri\ArcCPK.cs" />
    <Compile Include="Cri\ArcSPC.cs" />
    <Compile Include="Cri\AudioADX.cs" />
    <Compile Include="Cri\AudioHCA.cs" />
    <Compile Include="Cri\BigEndianReader.cs" />
    <Compile Include="Cri\ImageSPC.cs" />
    <Compile Include="Cri\ImageXTX.cs" />
    <Compile Include="DxLib\ArcMED.cs" />
    <Compile Include="DxLib\WidgetSCR.xaml.cs">
      <DependentUpon>WidgetSCR.xaml</DependentUpon>
    </Compile>
    <Compile Include="elf\ArcVOL.cs" />
    <Compile Include="elf\ImageGPH.cs" />
    <Compile Include="EmonEngine\ArcEME.cs" />
    <Compile Include="EmonEngine\ImageBMP.cs" />
    <Compile Include="Entis\ErisaMatrix.cs" />
    <Compile Include="Hexenhaus\ArcARCC.cs" />
    <Compile Include="Hexenhaus\ArcODIO.cs" />
    <Compile Include="Emote\ArcPSB.cs" />
    <Compile Include="Hexenhaus\ArcWAG.cs" />
    <Compile Include="Ikura\ImageYGP.cs" />
    <Compile Include="ImageLZ.cs" />
    <Compile Include="Dogenzaka\ImageRSA.cs" />
    <Compile Include="KiriKiri\ChainReactionCrypt.cs" />
    <Compile Include="Liar\ImageLIM.cs" />
    <Compile Include="LiveMaker\ImageGAL.cs" />
    <Compile Include="LiveMaker\WidgetGAL.xaml.cs">
      <DependentUpon>WidgetGAL.xaml</DependentUpon>
    </Compile>
    <Compile Include="Maika\ArcMK2.cs" />
    <Compile Include="MangaGamer\WidgetMGPK.xaml.cs">
      <DependentUpon>WidgetMGPK.xaml</DependentUpon>
    </Compile>
    <Compile Include="Marble\VideoANIM.cs" />
    <Compile Include="MD5.cs" />
    <Compile Include="Moonhir\ArcFPK.cs" />
    <Compile Include="Morning\ArcTTD.cs" />
    <Compile Include="Musica\ArcPAZ.cs" />
    <Compile Include="Musica\ArcSQZ.cs" />
    <Compile Include="Musica\WidgetPAZ.xaml.cs">
      <DependentUpon>WidgetPAZ.xaml</DependentUpon>
    </Compile>
    <Compile Include="Nekopunch\ArcPAK.cs" />
    <Compile Include="NekoSDK\ArcDAT.cs" />
    <Compile Include="NekoSDK\ArcPAK.cs" />
    <Compile Include="NekoSDK\ImageALP.cs" />
    <Compile Include="NitroPlus\ArcPAK.cs" />
    <Compile Include="MnoViolet\ImageDIF.cs" />
    <Compile Include="Nexas\ImageGRP.cs" />
    <Compile Include="NitroPlus\ArcNPK.cs" />
    <Compile Include="NitroPlus\WidgetNPK.xaml.cs">
      <DependentUpon>WidgetNPK.xaml</DependentUpon>
    </Compile>
    <Compile Include="NonColor\ArcACV.cs" />
    <Compile Include="NonColor\ArcDAT.cs" />
    <Compile Include="Crc64.cs" />
    <Compile Include="NonColor\WidgetNCARC.xaml.cs">
      <DependentUpon>WidgetNCARC.xaml</DependentUpon>
    </Compile>
    <Compile Include="NScripter\ArcNS2.cs" />
    <Compile Include="Patisserie\ArcBIN.cs" />
    <Compile Include="Patisserie\ArcRAW.cs" />
    <Compile Include="Primel\ArcPCF.cs" />
    <Compile Include="Primel\Compression.cs" />
    <Compile Include="Primel\Encryption.cs" />
    <Compile Include="Primel\ImageGBC.cs" />
    <Compile Include="Primel\RC6.cs" />
    <Compile Include="Primel\SHA256.cs" />
    <Compile Include="RC4.cs" />
    <Compile Include="RealLive\ArcG00.cs" />
    <Compile Include="RealLive\ArcOVK.cs" />
    <Compile Include="RealLive\AudioNWA.cs" />
    <Compile Include="RealLive\AudioOWP.cs" />
    <Compile Include="RealLive\ImageG00.cs" />
    <Compile Include="RealLive\ImagePDT.cs" />
    <Compile Include="rUGP\ImageRIP.cs" />
    <Compile Include="rUGP\ImageS5I.cs" />
    <Compile Include="ScrPlayer\ArcPAK.cs" />
    <Compile Include="ScrPlayer\ImageI.cs" />
    <Compile Include="ShiinaRio\WarcEncryption.cs" />
    <Compile Include="Silky\ArcAzurite.cs" />
    <Compile Include="Silky\ImageZIT.cs" />
    <Compile Include="SimpleEncryption.cs" />
    <Compile Include="Slg\ArcSZS.cs" />
    <Compile Include="Slg\AudioVOI.cs" />
    <Compile Include="Slg\ImageALB.cs" />
    <Compile Include="Slg\ImageTIG.cs" />
    <Compile Include="Softpal\ArcPAC.cs" />
    <Compile Include="Softpal\AudioBGM.cs" />
    <Compile Include="Softpal\ImagePGD.cs" />
    <Compile Include="Entis\ArcERI.cs" />
    <Compile Include="BlackRainbow\ArcADS.cs" />
    <Compile Include="Amaterasu\ImageGRP.cs" />
    <Compile Include="AnimeGameSystem\ArcDAT.cs" />
    <Compile Include="AnimeGameSystem\AudioPCM.cs" />
    <Compile Include="Aoi\ArcBOX.cs" />
    <Compile Include="Aoi\ArcVFS.cs" />
    <Compile Include="Aoi\AudioAOG.cs" />
    <Compile Include="AZSys\ArcEncrypted.cs" />
    <Compile Include="AZSys\FastMersenneTwister.cs" />
    <Compile Include="AZSys\ImageTYP1.cs" />
    <Compile Include="BlueGale\ArcSNN.cs" />
    <Compile Include="BlueGale\ImageZBM.cs" />
    <Compile Include="Circus\ArcPCK.cs" />
    <Compile Include="Cmvs\ArcCPZ.cs" />
    <Compile Include="Pandora\ArcPBX.cs" />
    <Compile Include="Banana\ArcPK.cs" />
    <Compile Include="Banana\ImageMAG.cs" />
    <Compile Include="CatSystem\ArcHG2.cs" />
    <Compile Include="CatSystem\ImageHG2.cs" />
    <Compile Include="Cmvs\CmvsMD5.cs" />
    <Compile Include="Cmvs\ImagePB3.cs" />
    <Compile Include="CsWare\ArcPCS.cs" />
    <Compile Include="DenSDK\ArcDAF.cs" />
    <Compile Include="elf\ArcVSD.cs" />
    <Compile Include="Entis\ErisaNemesis.cs" />
    <Compile Include="Escude\ArcBIN.cs" />
    <Compile Include="Eushully\ArcGPC.cs" />
    <Compile Include="Eushully\ImageGP.cs" />
    <Compile Include="Favorite\ArcBIN.cs" />
    <Compile Include="Favorite\ArcHZC.cs" />
    <Compile Include="Favorite\ImageHZC.cs" />
    <Compile Include="FC01\ArcMCA.cs" />
    <Compile Include="FC01\ImageCLM.cs" />
    <Compile Include="FC01\WidgetMCG.xaml.cs">
      <DependentUpon>WidgetMCG.xaml</DependentUpon>
    </Compile>
    <Compile Include="Glib2\ArcG2.cs" />
    <Compile Include="Glib2\ImagePGX.cs" />
    <Compile Include="ImagePSD.cs" />
    <Compile Include="Kaguya\ArcANM.cs" />
    <Compile Include="Kaguya\ArcLINK.cs" />
    <Compile Include="Kaguya\ImageAO.cs" />
    <Compile Include="Kaguya\ImageAPS.cs" />
    <Compile Include="KiriKiri\CryptAlgorithms.cs" />
    <Compile Include="Liar\ArcLWG.cs" />
    <Compile Include="MokoPro\CompressedFile.cs" />
    <Compile Include="Propeller\ArcMGR.cs" />
    <Compile Include="Propeller\ArcMPK.cs" />
    <Compile Include="Propeller\ImageMGR.cs" />
    <Compile Include="Silky\ArcAi6Win.cs" />
    <Compile Include="Silky\ImageAKB.cs" />
    <Compile Include="Softpal\ArcVAFS.cs" />
    <Compile Include="Softpal\ImageBPIC.cs" />
    <Compile Include="Softpal\ImagePIC.cs" />
    <Compile Include="StudioEgo\ArcPAK0.cs" />
    <Compile Include="StudioEgo\ImageANT.cs" />
    <Compile Include="Succubus\ArcARC.cs" />
    <Compile Include="Succubus\ImageGH.cs" />
    <Compile Include="SuperNekoX\ArcGPC.cs" />
    <Compile Include="Sviu\ArcPKZ.cs" />
    <Compile Include="Sviu\AudioKOG.cs" />
    <Compile Include="Sviu\ImageGBP.cs" />
    <Compile Include="Sviu\ImageJBP.cs" />
    <Compile Include="SysD\ArcDPK.cs" />
    <Compile Include="SysD\AudioDWV.cs" />
    <Compile Include="SysD\ImageDBM.cs" />
    <Compile Include="Tactics\ArcYU.cs" />
    <Compile Include="Tactics\WidgetTactics.xaml.cs">
      <DependentUpon>WidgetTactics.xaml</DependentUpon>
    </Compile>
    <Compile Include="Tail\ArcCAF.cs" />
    <Compile Include="Tail\ArcPKG.cs" />
    <Compile Include="Tail\ImageCFP.cs" />
    <Compile Include="Tamamo\ArcPCK.cs" />
    <Compile Include="Tamamo\WidgetPCK.xaml.cs">
      <DependentUpon>WidgetPCK.xaml</DependentUpon>
    </Compile>
    <Compile Include="TamaSoft\ArcEPK.cs" />
    <Compile Include="TamaSoft\AudioESD.cs" />
    <Compile Include="TamaSoft\ImageBTN.cs" />
    <Compile Include="TamaSoft\ImageSUR.cs" />
    <Compile Include="Tanaka\ArcARC0.cs" />
    <Compile Include="Tanaka\ArcARCG.cs" />
    <Compile Include="Tanaka\ArcBMX.cs" />
    <Compile Include="Tanaka\ArcMBF.cs" />
    <Compile Include="Tanaka\ArcSMV.cs" />
    <Compile Include="Tanaka\ArcVPK.cs" />
    <Compile Include="Tanaka\ArcWRC.cs" />
    <Compile Include="Tanaka\ArcWSM.cs" />
    <Compile Include="Tanaka\ImageBC.cs" />
    <Compile Include="TanukiSoft\ArcTAC.cs" />
    <Compile Include="TanukiSoft\ImageAF.cs" />
    <Compile Include="Taskforce\ArcDAT.cs" />
    <Compile Include="TechnoBrain\ArcIPQ.cs" />
    <Compile Include="TechnoBrain\AudioWAPE.cs" />
    <Compile Include="TechnoBrain\ImageIPF.cs" />
    <Compile Include="TechnoBrain\ImageIPH.cs" />
    <Compile Include="DxLib\ArcDX.cs" />
    <Compile Include="Eternity\ArcMiris.cs" />
    <Compile Include="Bishop\ArcBSA.cs" />
    <Compile Include="Bishop\ArcBSC.cs" />
    <Compile Include="Bishop\ImageBSG.cs" />
    <Compile Include="BitStream.cs" />
    <Compile Include="CatSystem\ArcHG3.cs" />
    <Compile Include="Cherry\ArcMyk.cs" />
    <Compile Include="Debonosu\ArcPAK.cs" />
    <Compile Include="elf\ImageG24.cs" />
    <Compile Include="elf\ImageGP8.cs" />
    <Compile Include="ExHibit\ImageGYU.cs" />
    <Compile Include="Ffa\AudioWA2.cs" />
    <Compile Include="Gpk2\ArcGPK2.cs" />
    <Compile Include="Gpk2\ImageGFB.cs" />
    <Compile Include="MersenneTwister.cs" />
    <Compile Include="Nags\ArcNFS.cs" />
    <Compile Include="Nags\ImageNGP.cs" />
    <Compile Include="Palette\ArcCHR.cs" />
    <Compile Include="Palette\ArcPAK.cs" />
    <Compile Include="Palette\ImagePGA.cs" />
    <Compile Include="Qlie\ArcABMP.cs" />
    <Compile Include="Qlie\ImageDPNG.cs" />
    <Compile Include="Qlie\QlieMersenneTwister.cs" />
    <Compile Include="Qlie\WidgetQLIE.xaml.cs">
      <DependentUpon>WidgetQLIE.xaml</DependentUpon>
    </Compile>
    <Compile Include="Sas5\ArcIAR.cs" />
    <Compile Include="Sas5\ArcSec5.cs" />
    <Compile Include="Sas5\ArcWAR.cs" />
    <Compile Include="Sas5\ImageIAR.cs" />
    <Compile Include="SHSystem\ArcHXP.cs" />
    <Compile Include="Silky\ArcAWF.cs" />
    <Compile Include="Silky\ImageMSK.cs" />
    <Compile Include="Emic\ArcPACK.cs" />
    <Compile Include="Emic\ImageMWP.cs" />
    <Compile Include="Ethornell\AudioBGI.cs" />
    <Compile Include="Eushully\ArcALF.cs" />
    <Compile Include="Eushully\ImageAGF.cs" />
    <Compile Include="ImagePTI.cs" />
    <Compile Include="Lilim\ArcABM.cs" />
    <Compile Include="ActiveSoft\ArcADPACK.cs" />
    <Compile Include="AdvSys\ArcAdvSysT.cs" />
    <Compile Include="Cri\ArcAFS.cs" />
    <Compile Include="elf\ArcAi5Win.cs" />
    <Compile Include="Ail\ArcAil.cs" />
    <Compile Include="AliceSoft\ArcALD.cs" />
    <Compile Include="Amaterasu\ArcAMI.cs" />
    <Compile Include="Lilim\ArcAOS.cs" />
    <Compile Include="ArcAST.cs" />
    <Compile Include="ArcAVC.cs" />
    <Compile Include="AZSys\ArcAZSys.cs" />
    <Compile Include="Ethornell\ArcBGI.cs" />
    <Compile Include="Ffa\ArcBlackPackage.cs" />
    <Compile Include="Macromedia\ArcCCT.cs" />
    <Compile Include="Cherry\ArcCherry.cs" />
    <Compile Include="Circus\ArcCircus.cs" />
    <Compile Include="ArcCommon.cs" />
    <Compile Include="Dac\ArcDPK.cs" />
    <Compile Include="Ikura\ArcDRS.cs" />
    <Compile Include="Eagls\ArcEAGLS.cs" />
    <Compile Include="StudioEgo\ArcEGO.cs" />
    <Compile Include="Ffa\ArcFFA.cs" />
    <Compile Include="Interheart\ArcFPK.cs" />
    <Compile Include="Favorite\ArcFVP.cs" />
    <Compile Include="NScripter\EncryptedStream.cs" />
    <Compile Include="NScripter\ArcSAR.cs" />
    <Compile Include="NScripter\WidgetNSA.xaml.cs">
      <DependentUpon>WidgetNSA.xaml</DependentUpon>
    </Compile>
    <Compile Include="Pajamas\ArcGameDat.cs" />
    <Compile Include="G2\ArcGCEX.cs" />
    <Compile Include="BlackCyc\ArcGPK.cs" />
    <Compile Include="BlackRainbow\ArcGSP.cs" />
    <Compile Include="GsPack\ArcGsPack.cs" />
    <Compile Include="elf\ArcHED.cs" />
    <Compile Include="RPM\ArcARC.cs" />
    <Compile Include="RPM\WidgetARC.xaml.cs">
      <DependentUpon>WidgetARC.xaml</DependentUpon>
    </Compile>
    <Compile Include="Silky\ArcARC.cs" />
    <Compile Include="Silky\ArcIFL.cs" />
    <Compile Include="ArcIKS.cs" />
    <Compile Include="ArcPACKDAT.cs" />
    <Compile Include="CatSystem\ArcINT.cs" />
    <Compile Include="ArcISA.cs" />
    <Compile Include="Kaas\ArcKAAS.cs" />
    <Compile Include="Kaguya\ArcKaguya.cs" />
    <Compile Include="Selene\ArcKCAP.cs" />
    <Compile Include="Hypatia\ArcKogado.cs" />
    <Compile Include="Malie\ArcLIB.cs" />
    <Compile Include="Lucifen\ArcLPK.cs" />
    <Compile Include="Tactics\ArcLST.cs" />
    <Compile Include="MAI\ArcMAI.cs" />
    <Compile Include="Majiro\ArcMajiro.cs" />
    <Compile Include="Marble\ArcMBL.cs" />
    <Compile Include="Silky\ArcMFG.cs" />
    <Compile Include="Masys\ArcMGD.cs" />
    <Compile Include="MangaGamer\ArcMGPK.cs" />
    <Compile Include="MnoViolet\ArcMnoViolet.cs" />
    <Compile Include="FC01\ArcMRG.cs" />
    <Compile Include="ArcNEKO.cs" />
    <Compile Include="Nexas\ArcPAC.cs" />
    <Compile Include="NitroPlus\ArcNitro.cs" />
    <Compile Include="Entis\ArcNOA.cs" />
    <Compile Include="NitroPlus\ArcNPA.cs" />
    <Compile Include="NScripter\ArcNSA.cs" />
    <Compile Include="RiddleSoft\ArcPAC.cs" />
    <Compile Include="Crowd\ArcPCK.cs" />
    <Compile Include="FlyingShine\ArcPD.cs" />
    <Compile Include="Tmr-Hiro\ArcPAC.cs" />
    <Compile Include="Tmr-Hiro\AudioTmr.cs" />
    <Compile Include="Tmr-Hiro\ImageGRD.cs" />
    <Compile Include="TopCat\ArcTCD1.cs" />
    <Compile Include="TopCat\ArcTCD3.cs" />
    <Compile Include="TopCat\ImageSPD.cs" />
    <Compile Include="Triangle\ArcBMX.cs" />
    <Compile Include="Triangle\ArcCGF.cs" />
    <Compile Include="Triangle\ArcDAT.cs" />
    <Compile Include="Triangle\ArcIAF.cs" />
    <Compile Include="Triangle\ImageTRI.cs" />
    <Compile Include="Ucom\ArcDATA.cs" />
    <Compile Include="Ucom\ArcUK.cs" />
    <Compile Include="Ucom\ImageGPC.cs" />
    <Compile Include="uGOS\ArcDET.cs" />
    <Compile Include="uGOS\ImageBMP.cs" />
    <Compile Include="AdvSys\ArcGR2.cs" />
    <Compile Include="uGOS\ImageTXT.cs" />
    <Compile Include="UMeSoft\ArcMGX.cs" />
    <Compile Include="UMeSoft\ArcPK.cs" />
    <Compile Include="Qlie\ArcQLIE.cs" />
    <Compile Include="RenPy\ArcRPA.cs" />
    <Compile Include="ShiinaRio\ArcS25.cs" />
    <Compile Include="Rits\ArcSAF.cs" />
    <Compile Include="BlackCyc\ArcVPK.cs" />
    <Compile Include="Unity\ArcASSET.cs" />
    <Compile Include="Unity\ArcBIN.cs" />
    <Compile Include="Unity\ArcDSM.cs" />
    <Compile Include="Unity\ArcSpVM.cs" />
    <Compile Include="Unity\ArcUnityFS.cs" />
    <Compile Include="Unity\Asset.cs" />
    <Compile Include="Unity\AssetReader.cs" />
    <Compile Include="Unity\AudioClip.cs" />
    <Compile Include="Unity\AudioFSB5.cs" />
    <Compile Include="Unity\Bc7Decoder.cs" />
    <Compile Include="Unity\BundleStream.cs" />
    <None Include="packages.config" />
    <None Include="Unity\Gx4Lib\ArcDAT.cs" />
    <Compile Include="Unity\OggStream.cs" />
    <Compile Include="Unity\PMaster\ArcDAT.cs" />
    <Compile Include="Unity\ResourcesAssets.cs" />
    <Compile Include="Unity\Texture2D.cs" />
    <Compile Include="Unity\Utage\ImageUTAGE.cs" />
    <Compile Include="Unity\Vorbis.cs" />
    <Compile Include="Valkyria\ArcAM2.cs" />
    <Compile Include="Valkyria\ArcDAT.cs" />
    <Compile Include="Valkyria\ArcODN.cs" />
    <Compile Include="Valkyria\ImageMAL.cs" />
    <Compile Include="Valkyria\ImageMG2.cs" />
    <Compile Include="Vitamin\ImageMFC.cs" />
    <Compile Include="Vitamin\ImageSBI.cs" />
    <Compile Include="VnEngine\ArcAXR.cs" />
    <Compile Include="VnEngine\ImageZAW.cs" />
    <EmbeddedResource Include="Abogado\keytable.dat" />
    <EmbeddedResource Include="Strings\arcStrings.ja-JP.resx" />
    <EmbeddedResource Include="Unity\strings.dat" />
    <None Include="WebP\Alpha.cs" />
    <None Include="WebP\Decoder.cs">
      <SubType>Code</SubType>
    </None>
    <None Include="WebP\Filters.cs" />
    <None Include="WebP\Huffman.cs" />
    <None Include="WebP\ImageWEBP.cs">
      <SubType>Code</SubType>
    </None>
    <None Include="WebP\Lossless.cs" />
    <Compile Include="Risa\ImageSYG.cs" />
    <Compile Include="VnSystem\ArcVFS.cs" />
    <Compile Include="Will\ArcPNA.cs" />
    <Compile Include="Will\ArcPulltop.cs" />
    <Compile Include="Will\ArcWIP.cs" />
    <Compile Include="Winters\ArcDAT.cs" />
    <Compile Include="Winters\ArcIFP.cs" />
    <Compile Include="Winters\ArcIFX.cs" />
    <Compile Include="Xuse\ArcBIN.cs" />
    <Compile Include="Xuse\ArcGD.cs" />
    <Compile Include="Xuse\ArcWAG.cs" />
    <Compile Include="Xuse\ArcXARC.cs" />
    <Compile Include="Xuse\ArcXuse.cs" />
    <Compile Include="YaneSDK\ArcDAT.cs" />
    <Compile Include="YaneSDK\ArcHibiki.cs" />
    <Compile Include="Yatagarasu\ArcPKG.cs" />
    <Compile Include="Yatagarasu\ArcPKG2.cs" />
    <Compile Include="Youkai\ArcDAT.cs" />
    <Compile Include="Yox\ArcYOX.cs" />
    <Compile Include="Yuka\ArcYKC.cs" />
    <Compile Include="BlackCyc\AudioVAW.cs" />
    <Compile Include="WildBug\AudioWPN.cs" />
    <Compile Include="WildBug\AudioWWA.cs" />
    <Compile Include="Entis\EriReader.cs" />
    <Compile Include="Lilim\ImageABM.cs" />
    <Compile Include="G2\ImageBGRA.cs" />
    <Compile Include="BlackCyc\ImageDWQ.cs" />
    <Compile Include="elf\ImageHIZ.cs" />
    <Compile Include="Interheart\ImageKG.cs" />
    <Compile Include="Yuka\ImageYKG.cs" />
    <Compile Include="Entis\MioDecoder.cs" />
    <Compile Include="Majiro\WidgetRCT.xaml.cs">
      <DependentUpon>WidgetRCT.xaml</DependentUpon>
    </Compile>
    <Compile Include="YuRis\ImageYCG.cs" />
    <Compile Include="Zyx\ArcBDF.cs" />
    <Compile Include="Zyx\ImageMTL.cs" />
    <Compile Include="Zyx\ImageSPL.cs" />
    <EmbeddedResource Include="Strings\arcStrings.zh-Hans.resx" />
    <Compile Include="Seraphim\ArcSeraph.cs" />
    <Compile Include="ArcSPack.cs" />
    <Compile Include="NitroPlus\ArcSteinsGate.cs" />
    <Compile Include="Triangle\ArcSUD.cs" />
    <Compile Include="Tactics\ArcTactics.cs" />
    <Compile Include="ShiinaRio\ArcWARC.cs" />
    <Compile Include="WildBug\ArcWBP.cs" />
    <Compile Include="Will\ArcWILL.cs" />
    <Compile Include="Liar\ArcXFL.cs" />
    <Compile Include="KiriKiri\ArcXP3.cs" />
    <Compile Include="YuRis\ArcYPF.cs" />
    <Compile Include="Macromedia\AudioEDIM.cs" />
    <Compile Include="Crowd\AudioEOG.cs" />
    <Compile Include="Entis\AudioMIO.cs" />
    <Compile Include="AudioMP3.cs" />
    <Compile Include="ShiinaRio\AudioOGV.cs" />
    <Compile Include="ShiinaRio\AudioPAD.cs" />
    <Compile Include="Circus\AudioPCM.cs" />
    <Compile Include="ScenePlayer\AudioPMW.cs" />
    <Compile Include="Ffa\AudioWA1.cs" />
    <Compile Include="Marble\AudioWADY.cs" />
    <Compile Include="Blowfish.cs" />
    <Compile Include="Camellia.cs" />
    <Compile Include="Amaterasu\CreateAMIWidget.xaml.cs">
      <DependentUpon>CreateAMIWidget.xaml</DependentUpon>
    </Compile>
    <Compile Include="CatSystem\CreateINTWidget.xaml.cs">
      <DependentUpon>CreateINTWidget.xaml</DependentUpon>
    </Compile>
    <Compile Include="NitroPlus\CreateNPAWidget.xaml.cs">
      <DependentUpon>CreateNPAWidget.xaml</DependentUpon>
    </Compile>
    <Compile Include="NScripter\CreateONSWidget.xaml.cs">
      <DependentUpon>CreateONSWidget.xaml</DependentUpon>
    </Compile>
    <Compile Include="FlyingShine\CreatePDWidget.xaml.cs">
      <DependentUpon>CreatePDWidget.xaml</DependentUpon>
    </Compile>
    <Compile Include="RenPy\CreateRPAWidget.xaml.cs">
      <DependentUpon>CreateRPAWidget.xaml</DependentUpon>
    </Compile>
    <Compile Include="NitroPlus\CreateSGWidget.xaml.cs">
      <DependentUpon>CreateSGWidget.xaml</DependentUpon>
    </Compile>
    <Compile Include="Will\CreateARCWidget.xaml.cs">
      <DependentUpon>CreateARCWidget.xaml</DependentUpon>
    </Compile>
    <Compile Include="KiriKiri\CreateXP3Widget.xaml.cs">
      <DependentUpon>CreateXP3Widget.xaml</DependentUpon>
    </Compile>
    <Compile Include="YuRis\CreateYPFWidget.xaml.cs">
      <DependentUpon>CreateYPFWidget.xaml</DependentUpon>
    </Compile>
    <Compile Include="FC01\ImageACD.cs" />
    <Compile Include="Masys\ImageAG.cs" />
    <Compile Include="AnimeGameSystem\ImageAinos.cs" />
    <Compile Include="Kaguya\ImageAP.cs" />
    <Compile Include="Ethornell\ImageBGI.cs" />
    <Compile Include="Cri\ImageBIP.cs" />
    <Compile Include="Macromedia\ImageBITD.cs" />
    <Compile Include="BlackRainbow\ImageBMD.cs" />
    <Compile Include="BlackRainbow\ImageBMZ.cs" />
    <Compile Include="AZSys\ImageCPB.cs" />
    <Compile Include="Circus\ImageCRX.cs" />
    <Compile Include="Crowd\ImageCWL.cs" />
    <Compile Include="Crowd\ImageCWP.cs" />
    <Compile Include="DirectDraw\ImageDDS.cs" />
    <Compile Include="Dac\ImageDGC.cs" />
    <Compile Include="Ikura\ImageDRG.cs" />
    <Compile Include="Malie\ImageDZI.cs" />
    <Compile Include="ActiveSoft\ImageEDT.cs" />
    <Compile Include="ImageEGN.cs" />
    <Compile Include="Lucifen\ImageELG.cs" />
    <Compile Include="Pajamas\ImageEPA.cs" />
    <Compile Include="Entis\ImageERI.cs" />
    <Compile Include="elf\ImageGCC.cs" />
    <Compile Include="RiddleSoft\ImageGCP.cs" />
    <Compile Include="Ikura\ImageGGP.cs" />
    <Compile Include="Eagls\ImageGR.cs" />
    <Compile Include="AdvSys\ImageGR2.cs" />
    <Compile Include="Cherry\ImageGRP.cs" />
    <Compile Include="UMeSoft\ImageGRX.cs" />
    <Compile Include="GsPack\ImageGS.cs" />
    <Compile Include="CatSystem\ImageHG3.cs" />
    <Compile Include="Triangle\ImageIAF.cs" />
    <Compile Include="Silky\ImageIGF.cs" />
    <Compile Include="ImageISG.cs" />
    <Compile Include="Kaas\ImageKAAS.cs" />
    <Compile Include="MAI\ImageMAI.cs" />
    <Compile Include="FC01\ImageMCG.cs" />
    <Compile Include="Silky\ImageMFG.cs" />
    <Compile Include="Malie\ImageMGF.cs" />
    <Compile Include="ShiinaRio\ImageMI4.cs" />
    <Compile Include="MnoViolet\ImageGRA.cs" />
    <Compile Include="ScenePlayer\ImagePMP.cs" />
    <Compile Include="Marble\ImagePRS.cs" />
    <Compile Include="Ffa\ImagePT1.cs" />
    <Compile Include="AliceSoft\ImageQNT.cs" />
    <Compile Include="Majiro\ImageRCT.cs" />
    <Compile Include="ShiinaRio\ImageS25.cs" />
    <Compile Include="Seraphim\ImageSeraph.cs" />
    <Compile Include="Tactics\ImageTGF.cs" />
    <Compile Include="KiriKiri\ImageTLG.cs" />
    <Compile Include="WildBug\ImageWBM.cs" />
    <Compile Include="Liar\ImageWCG.cs" />
    <Compile Include="Will\ImageWIP.cs" />
    <Compile Include="Crowd\ImageZBM.cs" />
    <Compile Include="KiriKiri\KiriKiriCx.cs" />
    <Compile Include="KogadoCocotte.cs" />
    <Compile Include="AudioOGG.cs" />
    <Compile Include="LzssStream.cs" />
    <Compile Include="Properties\AssemblyInfo.cs" />
    <Compile Include="Properties\Settings.Designer.cs">
      <AutoGen>True</AutoGen>
      <DesignTimeSharedInput>True</DesignTimeSharedInput>
      <DependentUpon>Settings.settings</DependentUpon>
    </Compile>
    <Compile Include="Properties\Settings.cs" />
    <Compile Include="Strings\arcStrings.Designer.cs">
      <AutoGen>True</AutoGen>
      <DesignTime>True</DesignTime>
      <DependentUpon>arcStrings.resx</DependentUpon>
    </Compile>
    <Compile Include="Dac\WidgetDPK.xaml.cs">
      <DependentUpon>WidgetDPK.xaml</DependentUpon>
    </Compile>
    <Compile Include="CatSystem\WidgetINT.xaml.cs">
      <DependentUpon>WidgetINT.xaml</DependentUpon>
    </Compile>
    <Compile Include="Ikura\WidgetISF.xaml.cs">
      <DependentUpon>WidgetISF.xaml</DependentUpon>
    </Compile>
    <Compile Include="Selene\WidgetKCAP.xaml.cs">
      <DependentUpon>WidgetKCAP.xaml</DependentUpon>
    </Compile>
    <Compile Include="Lucifen\WidgetLPK.xaml.cs">
      <SubType>Code</SubType>
      <DependentUpon>WidgetLPK.xaml</DependentUpon>
    </Compile>
    <Compile Include="Marble\WidgetMBL.xaml.cs">
      <DependentUpon>WidgetMBL.xaml</DependentUpon>
    </Compile>
    <Compile Include="Entis\WidgetNOA.xaml.cs">
      <DependentUpon>WidgetNOA.xaml</DependentUpon>
    </Compile>
    <Compile Include="NitroPlus\WidgetNPA.xaml.cs">
      <DependentUpon>WidgetNPA.xaml</DependentUpon>
    </Compile>
    <Compile Include="ShiinaRio\WidgetWARC.xaml.cs">
      <DependentUpon>WidgetWARC.xaml</DependentUpon>
    </Compile>
    <Compile Include="KiriKiri\WidgetXP3.xaml.cs">
      <DependentUpon>WidgetXP3.xaml</DependentUpon>
    </Compile>
    <Compile Include="YuRis\WidgetYPF.xaml.cs">
      <DependentUpon>WidgetYPF.xaml</DependentUpon>
    </Compile>
    <EmbeddedResource Include="Softpal\WaveTable1" />
    <EmbeddedResource Include="Softpal\WaveTable2" />
    <EmbeddedResource Include="ScrPlayer\ColorBitsTable1" />
    <EmbeddedResource Include="ScrPlayer\ColorBitsTable2" />
    <EmbeddedResource Include="ScrPlayer\ControlTable1" />
    <EmbeddedResource Include="ScrPlayer\ControlTable2" />
    <EmbeddedResource Include="ScrPlayer\ControlTable32" />
    <None Include="Resources\Formats.dat" />
  </ItemGroup>
  <ItemGroup>
    <ProjectReference Include="..\GameRes\GameRes.csproj">
      <Project>{453c087f-e416-4ae9-8c03-d8760da0574b}</Project>
      <Name>GameRes</Name>
    </ProjectReference>
  </ItemGroup>
  <ItemGroup>
    <None Include="app.config" />
    <None Include="Properties\Settings.settings">
      <Generator>PublicSettingsSingleFileGenerator</Generator>
      <LastGenOutput>Settings.Designer.cs</LastGenOutput>
    </None>
  </ItemGroup>
  <ItemGroup>
    <Page Include="Amaterasu\CreateAMIWidget.xaml">
      <SubType>Designer</SubType>
      <Generator>MSBuild:Compile</Generator>
    </Page>
    <Page Include="AnimeGameSystem\WidgetAGS.xaml">
      <SubType>Designer</SubType>
      <Generator>MSBuild:Compile</Generator>
    </Page>
    <Page Include="AZSys\WidgetAZ.xaml">
      <SubType>Designer</SubType>
      <Generator>MSBuild:Compile</Generator>
    </Page>
    <Page Include="CatSystem\CreateINTWidget.xaml">
      <SubType>Designer</SubType>
      <Generator>MSBuild:Compile</Generator>
    </Page>
    <Page Include="Cyberworks\WidgetBELL.xaml">
      <SubType>Designer</SubType>
      <Generator>MSBuild:Compile</Generator>
    </Page>
    <Page Include="DxLib\WidgetSCR.xaml">
      <SubType>Designer</SubType>
      <Generator>MSBuild:Compile</Generator>
    </Page>
    <Page Include="Eagls\WidgetEAGLS.xaml">
      <SubType>Designer</SubType>
      <Generator>MSBuild:Compile</Generator>
    </Page>
    <Page Include="ExHibit\WidgetGYU.xaml">
      <SubType>Designer</SubType>
      <Generator>MSBuild:Compile</Generator>
    </Page>
    <Page Include="FC01\WidgetMCG.xaml">
      <SubType>Designer</SubType>
      <Generator>MSBuild:Compile</Generator>
    </Page>
    <Page Include="Leaf\WidgetLEAF.xaml">
      <SubType>Designer</SubType>
      <Generator>MSBuild:Compile</Generator>
    </Page>
    <Page Include="LiveMaker\WidgetGAL.xaml">
      <SubType>Designer</SubType>
      <Generator>MSBuild:Compile</Generator>
    </Page>
    <Page Include="MangaGamer\WidgetMGPK.xaml">
      <SubType>Designer</SubType>
      <Generator>MSBuild:Compile</Generator>
    </Page>
    <Page Include="Musica\WidgetPAZ.xaml">
      <Generator>MSBuild:Compile</Generator>
      <SubType>Designer</SubType>
    </Page>
    <Page Include="NitroPlus\CreateNPAWidget.xaml">
      <SubType>Designer</SubType>
      <Generator>MSBuild:Compile</Generator>
    </Page>
    <Page Include="NitroPlus\WidgetNPK.xaml">
      <SubType>Designer</SubType>
      <Generator>MSBuild:Compile</Generator>
    </Page>
    <Page Include="NonColor\WidgetNCARC.xaml">
      <SubType>Designer</SubType>
      <Generator>MSBuild:Compile</Generator>
    </Page>
    <Page Include="NScripter\CreateONSWidget.xaml">
      <SubType>Designer</SubType>
      <Generator>MSBuild:Compile</Generator>
    </Page>
    <Page Include="FlyingShine\CreatePDWidget.xaml">
      <SubType>Designer</SubType>
      <Generator>MSBuild:Compile</Generator>
    </Page>
    <Page Include="NScripter\WidgetNSA.xaml">
      <SubType>Designer</SubType>
      <Generator>MSBuild:Compile</Generator>
    </Page>
    <Page Include="NSystem\WidgetMSD.xaml">
      <SubType>Designer</SubType>
      <Generator>MSBuild:Compile</Generator>
    </Page>
    <Page Include="PkWare\WidgetZIP.xaml">
      <SubType>Designer</SubType>
      <Generator>MSBuild:Compile</Generator>
    </Page>
    <Page Include="Qlie\WidgetQLIE.xaml">
      <SubType>Designer</SubType>
      <Generator>MSBuild:Compile</Generator>
    </Page>
    <Page Include="RenPy\CreateRPAWidget.xaml">
      <SubType>Designer</SubType>
      <Generator>MSBuild:Compile</Generator>
    </Page>
    <Page Include="NitroPlus\CreateSGWidget.xaml">
      <SubType>Designer</SubType>
      <Generator>MSBuild:Compile</Generator>
    </Page>
    <Page Include="RPM\WidgetARC.xaml">
      <SubType>Designer</SubType>
      <Generator>MSBuild:Compile</Generator>
    </Page>
    <Page Include="StudioJikkenshitsu\WidgetSJDAT.xaml">
      <Generator>MSBuild:Compile</Generator>
      <SubType>Designer</SubType>
    </Page>
    <Page Include="Tactics\WidgetTactics.xaml">
      <SubType>Designer</SubType>
      <Generator>MSBuild:Compile</Generator>
    </Page>
    <Page Include="Tamamo\WidgetPCK.xaml">
      <SubType>Designer</SubType>
      <Generator>MSBuild:Compile</Generator>
    </Page>
    <Page Include="Will\CreateARCWidget.xaml">
      <SubType>Designer</SubType>
      <Generator>MSBuild:Compile</Generator>
    </Page>
    <Page Include="KiriKiri\CreateXP3Widget.xaml">
      <SubType>Designer</SubType>
      <Generator>MSBuild:Compile</Generator>
    </Page>
    <Page Include="YuRis\CreateYPFWidget.xaml">
      <SubType>Designer</SubType>
      <Generator>MSBuild:Compile</Generator>
    </Page>
    <Page Include="Dac\WidgetDPK.xaml">
      <SubType>Designer</SubType>
      <Generator>MSBuild:Compile</Generator>
    </Page>
    <Page Include="CatSystem\WidgetINT.xaml">
      <Generator>MSBuild:Compile</Generator>
      <SubType>Designer</SubType>
    </Page>
    <Page Include="Ikura\WidgetISF.xaml">
      <SubType>Designer</SubType>
      <Generator>MSBuild:Compile</Generator>
    </Page>
    <Page Include="Selene\WidgetKCAP.xaml">
      <SubType>Designer</SubType>
      <Generator>MSBuild:Compile</Generator>
    </Page>
    <Page Include="Lucifen\WidgetLPK.xaml">
      <Generator>MSBuild:Compile</Generator>
      <SubType>Designer</SubType>
    </Page>
    <Page Include="Marble\WidgetMBL.xaml">
      <SubType>Designer</SubType>
      <Generator>MSBuild:Compile</Generator>
    </Page>
    <Page Include="Entis\WidgetNOA.xaml">
      <SubType>Designer</SubType>
      <Generator>MSBuild:Compile</Generator>
    </Page>
    <Page Include="NitroPlus\WidgetNPA.xaml">
      <SubType>Designer</SubType>
      <Generator>MSBuild:Compile</Generator>
    </Page>
    <Page Include="Majiro\WidgetRCT.xaml">
      <SubType>Designer</SubType>
      <Generator>MSBuild:Compile</Generator>
    </Page>
    <Page Include="ShiinaRio\WidgetWARC.xaml">
      <Generator>MSBuild:Compile</Generator>
      <SubType>Designer</SubType>
    </Page>
    <Page Include="KiriKiri\WidgetXP3.xaml">
      <SubType>Designer</SubType>
      <Generator>MSBuild:Compile</Generator>
    </Page>
    <Page Include="YuRis\WidgetYPF.xaml">
      <SubType>Designer</SubType>
      <Generator>MSBuild:Compile</Generator>
    </Page>
  </ItemGroup>
  <ItemGroup>
    <EmbeddedResource Include="Strings\arcStrings.ko-KR.resx" />
    <EmbeddedResource Include="Strings\arcStrings.resx">
      <Generator>PublicResXFileCodeGenerator</Generator>
      <LastGenOutput>arcStrings.Designer.cs</LastGenOutput>
    </EmbeddedResource>
    <EmbeddedResource Include="Strings\arcStrings.ru-RU.resx" />
  </ItemGroup>
  <ItemGroup />
  <Import Project="$(MSBuildToolsPath)\Microsoft.CSharp.targets" />
  <PropertyGroup>
    <PreBuildEvent>perl "$(SolutionDir)inc-revision.pl" "$(ProjectPath)" $(ConfigurationName)
exit 0</PreBuildEvent>
  </PropertyGroup>
  <PropertyGroup>
    <PostBuildEvent>if not exist "$(TargetDir)\GameData" mkdir "$(TargetDir)\GameData"
xcopy "$(ProjectDir)\Resources\Formats.dat" "$(TargetDir)\GameData\" /D /Y &gt;NUL</PostBuildEvent>
  </PropertyGroup>
  <!-- To modify your build process, add your task inside one of the targets below and uncomment it. 
       Other similar extension points exist, see Microsoft.Common.targets.
  <Target Name="BeforeBuild">
  </Target>
  <Target Name="AfterBuild">
  </Target>
  -->
</Project><|MERGE_RESOLUTION|>--- conflicted
+++ resolved
@@ -1,1276 +1,1267 @@
-﻿<?xml version="1.0" encoding="utf-8"?>
-<Project ToolsVersion="12.0" DefaultTargets="Build" xmlns="http://schemas.microsoft.com/developer/msbuild/2003">
-  <Import Project="$(MSBuildExtensionsPath)\$(MSBuildToolsVersion)\Microsoft.Common.props" Condition="Exists('$(MSBuildExtensionsPath)\$(MSBuildToolsVersion)\Microsoft.Common.props')" />
-  <PropertyGroup>
-    <Configuration Condition=" '$(Configuration)' == '' ">Debug</Configuration>
-    <Platform Condition=" '$(Platform)' == '' ">AnyCPU</Platform>
-    <ProjectGuid>{A8865685-27CC-427B-AC38-E48D2AD05DF4}</ProjectGuid>
-    <OutputType>Library</OutputType>
-    <AppDesignerFolder>Properties</AppDesignerFolder>
-    <RootNamespace>GameRes.Formats</RootNamespace>
-    <AssemblyName>ArcFormats</AssemblyName>
-    <TargetFrameworkVersion>v4.6.1</TargetFrameworkVersion>
-    <FileAlignment>512</FileAlignment>
-    <TargetFrameworkProfile />
-    <SolutionDir Condition="$(SolutionDir) == '' Or $(SolutionDir) == '*Undefined*'">..\</SolutionDir>
-    <RestorePackages>true</RestorePackages>
-  </PropertyGroup>
-  <PropertyGroup Condition=" '$(Configuration)|$(Platform)' == 'Debug|AnyCPU' ">
-    <DebugSymbols>true</DebugSymbols>
-    <DebugType>full</DebugType>
-    <Optimize>false</Optimize>
-    <OutputPath>..\bin\Debug\</OutputPath>
-    <DefineConstants>DEBUG;TRACE</DefineConstants>
-    <ErrorReport>prompt</ErrorReport>
-    <WarningLevel>4</WarningLevel>
-    <Prefer32Bit>false</Prefer32Bit>
-    <AllowUnsafeBlocks>true</AllowUnsafeBlocks>
-    <BaseAddress>6291456</BaseAddress>
-  </PropertyGroup>
-  <PropertyGroup Condition=" '$(Configuration)|$(Platform)' == 'Release|AnyCPU' ">
-    <DebugType>none</DebugType>
-    <Optimize>true</Optimize>
-    <OutputPath>..\bin\Release\</OutputPath>
-    <DefineConstants>
-    </DefineConstants>
-    <ErrorReport>prompt</ErrorReport>
-    <WarningLevel>4</WarningLevel>
-    <Prefer32Bit>false</Prefer32Bit>
-    <AllowUnsafeBlocks>true</AllowUnsafeBlocks>
-    <BaseAddress>6291456</BaseAddress>
-  </PropertyGroup>
-  <PropertyGroup Condition="'$(Configuration)|$(Platform)' == 'Prerelease|AnyCPU'">
-    <OutputPath>..\bin\Prerelease\</OutputPath>
-    <BaseAddress>6291456</BaseAddress>
-    <AllowUnsafeBlocks>true</AllowUnsafeBlocks>
-    <Optimize>true</Optimize>
-    <PlatformTarget>AnyCPU</PlatformTarget>
-    <ErrorReport>prompt</ErrorReport>
-    <CodeAnalysisRuleSet>MinimumRecommendedRules.ruleset</CodeAnalysisRuleSet>
-  </PropertyGroup>
-  <ItemGroup>
-    <Reference Include="ICSharpCode.SharpZipLib, Version=1.3.3.11, Culture=neutral, PublicKeyToken=1b03e6acf1164f73, processorArchitecture=MSIL">
-      <HintPath>..\packages\SharpZipLib.1.3.3\lib\net45\ICSharpCode.SharpZipLib.dll</HintPath>
-    </Reference>
-    <Reference Include="NAudio">
-      <HintPath>..\packages\NAudio.1.7.3\lib\net35\NAudio.dll</HintPath>
-    </Reference>
-    <Reference Include="NVorbis, Version=0.10.4.0, Culture=neutral, processorArchitecture=MSIL">
-      <HintPath>..\packages\NVorbis.0.10.4\lib\net45\NVorbis.dll</HintPath>
-    </Reference>
-    <Reference Include="PresentationCore" />
-    <Reference Include="PresentationFramework" />
-    <Reference Include="System" />
-    <Reference Include="System.Buffers, Version=4.0.3.0, Culture=neutral, PublicKeyToken=cc7b13ffcd2ddd51, processorArchitecture=MSIL">
-<<<<<<< HEAD
-      <HintPath>..\packages\System.Buffers.4.5.1\lib\net461\System.Buffers.dll</HintPath>
-=======
-      <HintPath>..\packages\System.Buffers.4.5.1\lib\netstandard1.1\System.Buffers.dll</HintPath>
->>>>>>> ea096c52
-    </Reference>
-    <Reference Include="System.ComponentModel.Composition" />
-    <Reference Include="System.Core" />
-    <Reference Include="System.Drawing" />
-    <Reference Include="System.IO.Compression" />
-<<<<<<< HEAD
-    <Reference Include="System.IO.FileSystem, Version=4.0.2.0, Culture=neutral, PublicKeyToken=b03f5f7f11d50a3a, processorArchitecture=MSIL">
-      <HintPath>..\packages\System.IO.FileSystem.4.3.0\lib\net46\System.IO.FileSystem.dll</HintPath>
-    </Reference>
-    <Reference Include="System.IO.FileSystem.Primitives, Version=4.0.2.0, Culture=neutral, PublicKeyToken=b03f5f7f11d50a3a, processorArchitecture=MSIL">
-      <HintPath>..\packages\System.IO.FileSystem.Primitives.4.3.0\lib\net46\System.IO.FileSystem.Primitives.dll</HintPath>
-    </Reference>
-    <Reference Include="System.Memory, Version=4.0.1.1, Culture=neutral, PublicKeyToken=cc7b13ffcd2ddd51, processorArchitecture=MSIL">
-      <HintPath>..\packages\System.Memory.4.5.4\lib\net461\System.Memory.dll</HintPath>
-    </Reference>
-    <Reference Include="System.Numerics" />
-    <Reference Include="System.Numerics.Vectors, Version=4.1.4.0, Culture=neutral, PublicKeyToken=b03f5f7f11d50a3a, processorArchitecture=MSIL">
-      <HintPath>..\packages\System.Numerics.Vectors.4.5.0\lib\net46\System.Numerics.Vectors.dll</HintPath>
-    </Reference>
-    <Reference Include="System.Runtime.CompilerServices.Unsafe, Version=6.0.0.0, Culture=neutral, PublicKeyToken=b03f5f7f11d50a3a, processorArchitecture=MSIL">
-      <HintPath>..\packages\System.Runtime.CompilerServices.Unsafe.6.0.0\lib\net461\System.Runtime.CompilerServices.Unsafe.dll</HintPath>
-    </Reference>
-    <Reference Include="System.Security.Cryptography.Algorithms, Version=4.1.0.0, Culture=neutral, PublicKeyToken=b03f5f7f11d50a3a, processorArchitecture=MSIL">
-      <HintPath>..\packages\System.Security.Cryptography.Algorithms.4.3.1\lib\net461\System.Security.Cryptography.Algorithms.dll</HintPath>
-    </Reference>
-    <Reference Include="System.Security.Cryptography.Primitives, Version=4.0.1.0, Culture=neutral, PublicKeyToken=b03f5f7f11d50a3a, processorArchitecture=MSIL">
-      <HintPath>..\packages\System.Security.Cryptography.Primitives.4.3.0\lib\net46\System.Security.Cryptography.Primitives.dll</HintPath>
-    </Reference>
-    <Reference Include="System.ValueTuple, Version=4.0.3.0, Culture=neutral, PublicKeyToken=cc7b13ffcd2ddd51, processorArchitecture=MSIL">
-      <HintPath>..\packages\System.ValueTuple.4.5.0\lib\net461\System.ValueTuple.dll</HintPath>
-=======
-    <Reference Include="System.Memory, Version=4.0.1.1, Culture=neutral, PublicKeyToken=cc7b13ffcd2ddd51, processorArchitecture=MSIL">
-      <HintPath>..\packages\System.Memory.4.5.4\lib\netstandard1.1\System.Memory.dll</HintPath>
-    </Reference>
-    <Reference Include="System.Numerics" />
-    <Reference Include="System.Runtime.CompilerServices.Unsafe, Version=4.0.5.0, Culture=neutral, PublicKeyToken=b03f5f7f11d50a3a, processorArchitecture=MSIL">
-      <HintPath>..\packages\System.Runtime.CompilerServices.Unsafe.4.6.0\lib\netstandard1.0\System.Runtime.CompilerServices.Unsafe.dll</HintPath>
-    </Reference>
-    <Reference Include="System.ValueTuple, Version=4.0.3.0, Culture=neutral, PublicKeyToken=cc7b13ffcd2ddd51, processorArchitecture=MSIL">
-      <HintPath>..\packages\System.ValueTuple.4.5.0\lib\netstandard1.0\System.ValueTuple.dll</HintPath>
->>>>>>> ea096c52
-    </Reference>
-    <Reference Include="System.Xaml" />
-    <Reference Include="System.Xml.Linq" />
-    <Reference Include="System.Data.DataSetExtensions" />
-    <Reference Include="Microsoft.CSharp" />
-    <Reference Include="System.Data" />
-    <Reference Include="System.Xml" />
-    <Reference Include="WindowsBase" />
-  </ItemGroup>
-  <ItemGroup>
-    <Compile Include="Abel\ArcARC.cs" />
-    <Compile Include="Abel\ArcBIN.cs" />
-    <Compile Include="Abel\ArcFPK.cs" />
-    <Compile Include="Abel\ImageCBF.cs" />
-    <Compile Include="Abel\ImageGPS.cs" />
-    <Compile Include="Abogado\ArcDSK.cs" />
-    <Compile Include="Abogado\ArcPAK.cs" />
-    <Compile Include="Abogado\AudioADP.cs" />
-    <Compile Include="Abogado\ImageKG.cs" />
-    <Compile Include="Actgs\ArcCG.cs" />
-    <Compile Include="Actgs\ArcDAT.cs" />
-    <Compile Include="Ads\ArcPAC.cs" />
-    <Compile Include="AdvDx\ArcPKD.cs" />
-    <Compile Include="AdvScripter\ArcPAK.cs" />
-    <Compile Include="AdvSys\ArcAdvSys3.cs" />
-    <Compile Include="AdvSys\ImageGWD.cs" />
-    <Compile Include="Ail\ArcLNK2.cs" />
-    <Compile Include="BlueGale\ImageBBM.cs" />
-    <Compile Include="Hypatia\ArcLPK.cs" />
-    <Compile Include="Hypatia\ImageLSG.cs" />
-    <Compile Include="JamCreation\ArcDAT.cs" />
-    <Compile Include="JamCreation\ImageDPO.cs" />
-    <Compile Include="AliceSoft\ArcAAR.cs" />
-    <Compile Include="AliceSoft\ArcAFA.cs" />
-    <Compile Include="AliceSoft\ArcALK.cs" />
-    <Compile Include="AliceSoft\ImageAJP.cs" />
-    <Compile Include="AliceSoft\ImageDCF.cs" />
-    <Compile Include="AliceSoft\ImagePMS.cs" />
-    <Compile Include="AnimeGameSystem\ArcANI.cs" />
-    <Compile Include="AnimeGameSystem\WidgetAGS.xaml.cs">
-      <DependentUpon>WidgetAGS.xaml</DependentUpon>
-    </Compile>
-    <Compile Include="Ankh\ArcDAT.cs" />
-    <Compile Include="Ankh\ArcGRP.cs" />
-    <Compile Include="Ankh\AudioPCM.cs" />
-    <Compile Include="Ankh\ImageGPD.cs" />
-    <Compile Include="Ankh\ImageMSK.cs" />
-    <Compile Include="Antique\ArcDAT.cs" />
-    <Compile Include="Antique\ImageGPD.cs" />
-    <Compile Include="Aoi\ImageAGF.cs" />
-    <Compile Include="Apricot\ArcDAT.cs" />
-    <Compile Include="ArcARCX.cs" />
-    <Compile Include="Artemis\ArcMJA.cs" />
-    <None Include="AudioAIFF.cs" />
-    <Compile Include="Basil\ArcMIF.cs" />
-    <Compile Include="Basil\AudioWHC.cs" />
-    <Compile Include="Basil\ImageBCF.cs" />
-    <Compile Include="Basil\ImageNG3.cs" />
-    <Compile Include="BeF\AudioVZY.cs" />
-    <Compile Include="BeF\ImageALO.cs" />
-    <Compile Include="BellDa\ArcDAT.cs" />
-    <Compile Include="BellDa\AudioPW.cs" />
-    <Compile Include="BellDa\ImageCP.cs" />
-    <Compile Include="Bishop\ArcPK.cs" />
-    <Compile Include="Bishop\ImageGSA.cs" />
-    <Compile Include="BlackRainbow\ArcCCF.cs" />
-    <Compile Include="BlackRainbow\ArcIMP.cs" />
-    <Compile Include="BlackRainbow\ArcSPPAK.cs" />
-    <Compile Include="Bonk\ArcPACK.cs" />
-    <Compile Include="Cadath\ArcDAF.cs" />
-    <Compile Include="Cadath\AudioVWF.cs" />
-    <Compile Include="Cadath\ImageCGF.cs" />
-    <Compile Include="Carriere\ArcARC.cs" />
-    <Compile Include="Carriere\ImageCGD.cs" />
-    <Compile Include="CatSystem\ArcDAT.cs" />
-    <Compile Include="CDPA\ArcPACK.cs" />
-    <Compile Include="Cmvs\ArcCPZ1.cs" />
-    <Compile Include="Cmvs\CpzHeader.cs" />
-    <Compile Include="Cmvs\HuffmanDecoder.cs" />
-    <Compile Include="Crc16.cs" />
-    <Compile Include="Cri\ImageGXT.cs" />
-    <Compile Include="Crowd\ImageCRZ.cs" />
-    <Compile Include="CsWare\ArcARC2.cs" />
-    <Compile Include="CsWare\ArcDAT.cs" />
-    <Compile Include="CsWare\ImageB5.cs" />
-    <Compile Include="CsWare\ImageBPC.cs" />
-    <Compile Include="Cyberworks\ArcApp.cs" />
-    <Compile Include="Cyberworks\ArcP8.cs" />
-    <Compile Include="Cyberworks\ImageTB1.cs" />
-    <Compile Include="DaiSystem\ArcPAC.cs" />
-    <Compile Include="DigitalWorks\ArcBIN.cs" />
-    <Compile Include="DigitalWorks\ArcPAC.cs" />
-    <Compile Include="DigitalWorks\ImageTM2.cs" />
-    <Compile Include="DigitalWorks\ImageTX.cs" />
-    <Compile Include="DirectDraw\DxtDecoder.cs" />
-    <Compile Include="DjSystem\ArcDAT.cs" />
-    <Compile Include="DxLib\DxKey.cs" />
-    <Compile Include="elf\ArcAi5DAT.cs" />
-    <Compile Include="elf\ImageRMT.cs" />
-    <Compile Include="EmbeddedResource.cs" />
-    <Compile Include="Emote\ImageDREF.cs" />
-    <Compile Include="Eternity\ArcGLNK.cs" />
-    <Compile Include="Eternity\ImageSGF.cs" />
-    <Compile Include="Ethornell\ImageCBG.cs" />
-    <Compile Include="Eushully\AudioAOG.cs" />
-    <Compile Include="FamilyAdvSystem\ArcCSAF.cs" />
-    <Compile Include="FC01\ArcMRG0.cs" />
-    <Compile Include="FC01\ArcPAK.cs" />
-    <Compile Include="FC01\ImageTIL.cs" />
-    <Compile Include="FC01\ImageWM2.cs" />
-    <Compile Include="FC01\ImageWMK.cs" />
-    <Compile Include="FrontWing\ArcFG.cs" />
-    <Compile Include="FrontWing\ArcFLT.cs" />
-    <Compile Include="FrontWing\ArcVAV.cs" />
-    <Compile Include="FrontWing\ImageFG.cs" />
-    <Compile Include="GLib\ArcG.cs" />
-    <Compile Include="Groover\ArcPCG.cs" />
-    <Compile Include="Gss\ArcARC.cs" />
-    <Compile Include="HCSystem\ArcPAK.cs" />
-    <Compile Include="HCSystem\ImageOPF.cs" />
-    <Compile Include="HuffmanCompression.cs" />
-    <Compile Include="Hypatia\AudioADP.cs" />
-    <Compile Include="Hypatia\ImageLPG.cs" />
-    <Compile Include="Hypatia\ImageWBM.cs" />
-    <Compile Include="Ikura\ArcGAN.cs" />
-    <Compile Include="Ikura\ArcTAN.cs" />
-    <Compile Include="Ikura\ImageGGA.cs" />
-    <Compile Include="Ikura\ImageGGS.cs" />
-    <Compile Include="Ikura\ImageTAN.cs" />
-    <Compile Include="Ikura\ImageVRS.cs" />
-    <Compile Include="ImageMNG.cs" />
-    <Compile Include="Interheart\ArcFPK2.cs" />
-    <Compile Include="Interheart\ImageCandy.cs" />
-    <Compile Include="Ivory\ArcSG.cs" />
-<<<<<<< HEAD
-    <Compile Include="Kaguya\ArcPL00.cs" />
-    <Compile Include="Kaguya\ArcPL10.cs" />
-=======
-    <Compile Include="Kaguya\ArcPLT.cs" />
->>>>>>> ea096c52
-    <Compile Include="Key\ArcPAK.cs" />
-    <Compile Include="Key\AudioOGGPAK.cs" />
-    <Compile Include="Key\ImageCZ.cs" />
-    <Compile Include="Kid\ArcDAT.cs" />
-    <Compile Include="Kid\AudioWAF.cs" />
-    <Compile Include="Kid\ImagePRT.cs" />
-    <Compile Include="KiriKiri\HxCrypt.cs" />
-    <Compile Include="KiriKiri\MoreCrypt.cs" />
-    <Compile Include="KiriKiri\YuzCrypt.cs" />
-    <Compile Include="Lambda\ArcLAX.cs" />
-    <Compile Include="Lambda\ImageCLS.cs" />
-    <Compile Include="Leaf\ArcAR2.cs" />
-    <Compile Include="Leaf\ArcLEAF.cs" />
-    <Compile Include="Leaf\ArcPAK.cs" />
-    <Compile Include="Leaf\AudioP16.cs" />
-    <Compile Include="Leaf\ImageBJR.cs" />
-    <Compile Include="Leaf\ImageLFG.cs" />
-    <Compile Include="Leaf\WidgetLEAF.xaml.cs">
-      <DependentUpon>WidgetLEAF.xaml</DependentUpon>
-    </Compile>
-    <Compile Include="Lilim\ImageIMG.cs" />
-    <Compile Include="LiveMaker\ArcGALX.cs" />
-    <Compile Include="Aims\ArcPACK.cs" />
-    <Compile Include="Lzma\ICoder.cs" />
-    <Compile Include="Lzma\LzmaBase.cs" />
-    <Compile Include="Lzma\LzmaDecoder.cs" />
-    <Compile Include="Lzma\LzOutWindow.cs" />
-    <Compile Include="Lzma\RangeCoder.cs" />
-    <Compile Include="Lzma\RangeCoderBit.cs" />
-    <Compile Include="Lzma\RangeCoderBitTree.cs" />
-    <Compile Include="Macromedia\ArcSWF.cs" />
-    <Compile Include="Maika\ArcBK.cs" />
-    <Compile Include="Maika\ArcMIK01.cs" />
-    <Compile Include="Maika\AudioWV5.cs" />
-    <Compile Include="MangaGamer\ArcSHA.cs" />
-    <Compile Include="Mebius\AudioKOE.cs" />
-    <Compile Include="Mebius\ImageMCG.cs" />
-    <Compile Include="Mnp\ArcMMA.cs" />
-    <Compile Include="MultiFileArchive.cs" />
-    <Compile Include="Musica\ArcANI.cs" />
-    <Compile Include="NitroPlus\ArcLAY.cs" />
-    <Compile Include="NitroPlus\ArcMPK.cs" />
-    <Compile Include="NitroPlus\ArcNPP.cs" />
-    <Compile Include="Noesis\ArcIGA.cs" />
-    <Compile Include="NonColor\ArcMinato.cs" />
-    <Compile Include="Misc\ArcBIN.cs" />
-    <Compile Include="Nekopunch\ImagePBM.cs" />
-    <Compile Include="Nexas\ArcTPF.cs" />
-    <Compile Include="LiveMaker\ImageGALX.cs" />
-    <Compile Include="Nonono\ArcNPF.cs" />
-    <Compile Include="Nonono\ImageIMGX.cs" />
-    <Compile Include="Origin\ArcDAT.cs" />
-    <Compile Include="Origin\ArcGAF.cs" />
-    <Compile Include="Otemoto\ArcTLZ.cs" />
-    <Compile Include="Otemoto\ImageMAG.cs" />
-    <Compile Include="ExHibit\ArcGRP.cs" />
-    <Compile Include="Foster\ArcC24.cs" />
-    <Compile Include="Foster\ArcFA2.cs" />
-    <Compile Include="Foster\ImageC24.cs" />
-    <Compile Include="Foster\ImageC25.cs" />
-    <Compile Include="GameSystem\ArcPureMail.cs" />
-    <Compile Include="GameSystem\AudioADP4.cs" />
-    <Compile Include="ImageLZS.cs" />
-    <Compile Include="ImagePIC.cs" />
-    <Compile Include="ImagePNX.cs" />
-    <Compile Include="ImagePSM.cs" />
-    <Compile Include="Kaas\ArcPB.cs" />
-    <Compile Include="Kaas\AudioKAAS.cs" />
-    <Compile Include="Kaguya\ArcAN21.cs" />
-    <Compile Include="Kaguya\ArcUF.cs" />
-    <Compile Include="KiriKiri\ArcXPK.cs" />
-    <Compile Include="KiriKiri\CzCrypt.cs" />
-    <Compile Include="Kurumi\ImageGRA.cs" />
-    <Compile Include="Lambda\ArcCLS.cs" />
-    <Compile Include="Leaf\ArcPX.cs" />
-    <Compile Include="Littlewitch\ArcDAT.cs" />
-    <Compile Include="LunaSoft\ArcPAC.cs" />
-    <Compile Include="Malie\ArcLIBU.cs" />
-    <Compile Include="Malie\LibScheme.cs" />
-    <Compile Include="Malie\MalieEncryption.cs" />
-    <Compile Include="Marble\ArcDNS.cs" />
-    <Compile Include="Marble\ImageYP.cs" />
-    <Compile Include="Masys\ArcMGS.cs" />
-    <Compile Include="Masys\ImageALP.cs" />
-    <Compile Include="MicroVision\ArcARC.cs" />
-    <Compile Include="MicroVision\ArcGSD.cs" />
-    <Compile Include="MicroVision\AudioIKM.cs" />
-    <Compile Include="MicroVision\ImageGPC.cs" />
-    <Compile Include="Morning\ArcPAK.cs" />
-    <Compile Include="PackedStream.cs" />
-    <Compile Include="Palette\ArcPAK2.cs" />
-    <Compile Include="PalmTree\ArcAR.cs" />
-    <Compile Include="PkWare\WidgetZIP.xaml.cs">
-      <DependentUpon>WidgetZIP.xaml</DependentUpon>
-    </Compile>
-    <Compile Include="Qlie\DelphiDeserializer.cs" />
-    <Compile Include="Qlie\Encryption.cs" />
-    <Compile Include="Qlie\ImageABMP.cs" />
-    <Compile Include="Qlie\ImageARGB.cs" />
-    <Compile Include="RealLive\ArcKOE.cs" />
-    <Compile Include="RealLive\ArcSEEN.cs" />
-    <Compile Include="RealLive\ImageG00Jpeg.cs" />
-    <Compile Include="ResourceSettings.cs" />
-    <Compile Include="Rits\ImageHBM.cs" />
-    <Compile Include="RPM\ArcZENOS.cs" />
-    <Compile Include="rUGP\AudioRHA.cs" />
-    <Compile Include="Lilim\ArcFGA.cs" />
-    <Compile Include="ScenePlayer\ArcPMA.cs" />
-    <Compile Include="ScenePlayer\ArcPMX.cs" />
-    <Compile Include="Scoop\ArcGX.cs" />
-    <Compile Include="Scoop\ImageSCP.cs" />
-    <Compile Include="Seraphim\ArcArchAngel.cs" />
-    <Compile Include="Seraphim\ArcCP3.cs" />
-    <Compile Include="Seraphim\ArcMC.cs" />
-    <Compile Include="Seraphim\ArcSCN.cs" />
-    <Compile Include="Seraphim\ArcVoice.cs" />
-    <Compile Include="Seraphim\ImageCP3.cs" />
-    <Compile Include="ShiinaRio\ArcWARC1.0.cs" />
-    <Compile Include="ShiinaRio\ImageCHD.cs" />
-    <Compile Include="Slg\ImageTIM.cs" />
-    <Compile Include="Software House Parsley\ArcCG2.cs" />
-    <Compile Include="Software House Parsley\ArcPAC.cs" />
-    <Compile Include="Software House Parsley\ArcUCG.cs" />
-    <Compile Include="Software House Parsley\ImagePCG.cs" />
-    <Compile Include="Speed\ArcARC.cs" />
-    <Compile Include="Stack\ArcGPK.cs" />
-    <Compile Include="Strikes\ArcPCK.cs" />
-    <Compile Include="Ads\ArcPOG.cs" />
-    <Compile Include="Strikes\ImageLAG.cs" />
-    <Compile Include="StudioJikkenshitsu\ArcUMPK.cs" />
-    <Compile Include="StudioJikkenshitsu\ImageDAT.cs" />
-    <Compile Include="StudioJikkenshitsu\ImageGRC.cs" />
-    <Compile Include="StudioJikkenshitsu\ImageGRD.cs" />
-    <Compile Include="StudioJikkenshitsu\SjTransform.cs" />
-    <Compile Include="StudioJikkenshitsu\WidgetSJDAT.xaml.cs">
-      <DependentUpon>WidgetSJDAT.xaml</DependentUpon>
-    </Compile>
-    <Compile Include="StudioSakura\ArcDAT.cs" />
-    <Compile Include="Silky\ImageGRD.cs" />
-    <Compile Include="Slg\ArcSPD.cs" />
-    <Compile Include="Software House Parsley\ArcCG.cs" />
-    <Compile Include="Artemis\ArcPFS.cs" />
-    <Compile Include="AudioWMA.cs" />
-    <Compile Include="BlackRainbow\ArcDAT.cs" />
-    <Compile Include="BlackRainbow\ArcDX.cs" />
-    <Compile Include="C4\AudioVMD.cs" />
-    <Compile Include="C4\ImageGD.cs" />
-    <Compile Include="Cadath\ArcKAR.cs" />
-    <Compile Include="Cadath\ImageKGF.cs" />
-    <Compile Include="Cmvs\ArcCPZ2.cs" />
-    <Compile Include="Cmvs\AudioMV2.cs" />
-    <Compile Include="Cmvs\ImageMSK.cs" />
-    <Compile Include="Cmvs\ImagePB2.cs" />
-    <Compile Include="Cromwell\ArcPAK.cs" />
-    <Compile Include="Ellefin\ArcEPK.cs" />
-    <Compile Include="Entis\ArcPAC.cs" />
-    <Compile Include="ExeFile.cs" />
-    <Compile Include="GameSystem\ArcCHR.cs" />
-    <Compile Include="GameSystem\ArcCMP.cs" />
-    <Compile Include="GameSystem\ArcDAT.cs" />
-    <Compile Include="GameSystem\ImageALP.cs" />
-    <Compile Include="GameSystem\ImageBGD.cs" />
-    <Compile Include="GameSystem\ImageCGD.cs" />
-    <Compile Include="GameSystem\ImageCHR.cs" />
-    <Compile Include="GameSystem\ImageTEXB.cs" />
-    <Compile Include="HSP\ArcDPM.cs" />
-    <Compile Include="Lz4Stream.cs" />
-    <Compile Include="Majiro\ImageRC8.cs" />
-    <Compile Include="Mixwill\ArcARC0.cs" />
-    <Compile Include="Mixwill\ImagePB00.cs" />
-    <Compile Include="Nejii\ArcCDT.cs" />
-    <Compile Include="Nejii\ArcPCD.cs" />
-    <Compile Include="NSystem\ArcFJSYS.cs" />
-    <Compile Include="NSystem\ImageMGD.cs" />
-    <Compile Include="NSystem\WidgetMSD.xaml.cs">
-      <DependentUpon>WidgetMSD.xaml</DependentUpon>
-    </Compile>
-    <Compile Include="OneUp\ArcARC.cs" />
-    <Compile Include="Pandora\ImageXL24.cs" />
-    <Compile Include="rUGP\ArcRIO.cs" />
-    <Compile Include="Astronauts\ArcGXP.cs" />
-    <Compile Include="Banana\ImageGEC.cs" />
-    <Compile Include="BlackRainbow\ArcPAK.cs" />
-    <Compile Include="BlueGale\VideoAMV.cs" />
-    <Compile Include="CaramelBox\ArcARC3.cs" />
-    <Compile Include="CaramelBox\ArcARC4.cs" />
-    <Compile Include="CaramelBox\ImageFCB.cs" />
-    <Compile Include="Circus\ArcCRM.cs" />
-    <Compile Include="Circus\ImageCRXD.cs" />
-    <Compile Include="Cmvs\ArcPBZ.cs" />
-    <Compile Include="Cmvs\AudioMV.cs" />
-    <Compile Include="Cmvs\ImagePSB.cs" />
-    <Compile Include="Crc32.cs" />
-    <Compile Include="Crowd\ImageGAX.cs" />
-    <Compile Include="Cyberworks\ArcDAT.cs" />
-    <Compile Include="Cyberworks\AudioTINK.cs" />
-    <Compile Include="Bruns\AudioUM3.cs" />
-    <Compile Include="Bruns\ImageEENC.cs" />
-    <Compile Include="Cyberworks\ImageTINK.cs" />
-    <Compile Include="Cyberworks\WidgetBELL.xaml.cs">
-      <DependentUpon>WidgetBELL.xaml</DependentUpon>
-    </Compile>
-    <Compile Include="DDSystem\ArcDDP.cs" />
-    <Compile Include="Dogenzaka\ArcBIN.cs" />
-    <Compile Include="Eagls\WidgetEAGLS.xaml.cs">
-      <DependentUpon>WidgetEAGLS.xaml</DependentUpon>
-    </Compile>
-    <Compile Include="EntExec\ArcCAB.cs" />
-    <Compile Include="ExHibit\WidgetGYU.xaml.cs">
-      <DependentUpon>WidgetGYU.xaml</DependentUpon>
-    </Compile>
-    <Compile Include="ImageMB.cs" />
-    <Compile Include="Ipac\ArcIPAC.cs" />
-    <Compile Include="Ipac\AudioWST.cs" />
-    <Compile Include="Ipac\ImageIES.cs" />
-    <Compile Include="Irrlicht\ArcARK.cs" />
-    <Compile Include="Irrlicht\ArcPACK.cs" />
-    <Compile Include="Ivory\ArcPK.cs" />
-    <Compile Include="Ivory\ArcPX.cs" />
-    <Compile Include="Ivory\AudioCTRK.cs" />
-    <Compile Include="Ivory\ImageMMD.cs" />
-    <Compile Include="Ivory\ImageMOE.cs" />
-    <Compile Include="Ivory\ImageSG.cs" />
-    <Compile Include="Kaguya\ArcLIN2.cs" />
-    <Compile Include="Kiss\ArcARC.cs" />
-    <Compile Include="KScript\ArcKPC.cs" />
-    <Compile Include="KScript\ImageKGP.cs" />
-    <Compile Include="KScript\ImageKSL.cs" />
-    <Compile Include="Leaf\ArcA.cs" />
-    <Compile Include="Leaf\ArcAM.cs" />
-    <Compile Include="Leaf\ArcLAC.cs" />
-    <Compile Include="Leaf\ArcTEX.cs" />
-    <Compile Include="Leaf\AudioG.cs" />
-    <Compile Include="Leaf\AudioW.cs" />
-    <Compile Include="Leaf\ImageLGF.cs" />
-    <Compile Include="Leaf\ImagePX.cs" />
-    <Compile Include="LiveMaker\ArcVF.cs" />
-    <Compile Include="PkWare\ArcZIP.cs" />
-    <Compile Include="AudioVOC.cs" />
-    <Compile Include="AZSys\WidgetAZ.xaml.cs">
-      <DependentUpon>WidgetAZ.xaml</DependentUpon>
-    </Compile>
-    <Compile Include="Circus\ArcValkyrieComplex.cs" />
-    <Compile Include="CommonStreams.cs" />
-    <Compile Include="Cri\ArcCPK.cs" />
-    <Compile Include="Cri\ArcSPC.cs" />
-    <Compile Include="Cri\AudioADX.cs" />
-    <Compile Include="Cri\AudioHCA.cs" />
-    <Compile Include="Cri\BigEndianReader.cs" />
-    <Compile Include="Cri\ImageSPC.cs" />
-    <Compile Include="Cri\ImageXTX.cs" />
-    <Compile Include="DxLib\ArcMED.cs" />
-    <Compile Include="DxLib\WidgetSCR.xaml.cs">
-      <DependentUpon>WidgetSCR.xaml</DependentUpon>
-    </Compile>
-    <Compile Include="elf\ArcVOL.cs" />
-    <Compile Include="elf\ImageGPH.cs" />
-    <Compile Include="EmonEngine\ArcEME.cs" />
-    <Compile Include="EmonEngine\ImageBMP.cs" />
-    <Compile Include="Entis\ErisaMatrix.cs" />
-    <Compile Include="Hexenhaus\ArcARCC.cs" />
-    <Compile Include="Hexenhaus\ArcODIO.cs" />
-    <Compile Include="Emote\ArcPSB.cs" />
-    <Compile Include="Hexenhaus\ArcWAG.cs" />
-    <Compile Include="Ikura\ImageYGP.cs" />
-    <Compile Include="ImageLZ.cs" />
-    <Compile Include="Dogenzaka\ImageRSA.cs" />
-    <Compile Include="KiriKiri\ChainReactionCrypt.cs" />
-    <Compile Include="Liar\ImageLIM.cs" />
-    <Compile Include="LiveMaker\ImageGAL.cs" />
-    <Compile Include="LiveMaker\WidgetGAL.xaml.cs">
-      <DependentUpon>WidgetGAL.xaml</DependentUpon>
-    </Compile>
-    <Compile Include="Maika\ArcMK2.cs" />
-    <Compile Include="MangaGamer\WidgetMGPK.xaml.cs">
-      <DependentUpon>WidgetMGPK.xaml</DependentUpon>
-    </Compile>
-    <Compile Include="Marble\VideoANIM.cs" />
-    <Compile Include="MD5.cs" />
-    <Compile Include="Moonhir\ArcFPK.cs" />
-    <Compile Include="Morning\ArcTTD.cs" />
-    <Compile Include="Musica\ArcPAZ.cs" />
-    <Compile Include="Musica\ArcSQZ.cs" />
-    <Compile Include="Musica\WidgetPAZ.xaml.cs">
-      <DependentUpon>WidgetPAZ.xaml</DependentUpon>
-    </Compile>
-    <Compile Include="Nekopunch\ArcPAK.cs" />
-    <Compile Include="NekoSDK\ArcDAT.cs" />
-    <Compile Include="NekoSDK\ArcPAK.cs" />
-    <Compile Include="NekoSDK\ImageALP.cs" />
-    <Compile Include="NitroPlus\ArcPAK.cs" />
-    <Compile Include="MnoViolet\ImageDIF.cs" />
-    <Compile Include="Nexas\ImageGRP.cs" />
-    <Compile Include="NitroPlus\ArcNPK.cs" />
-    <Compile Include="NitroPlus\WidgetNPK.xaml.cs">
-      <DependentUpon>WidgetNPK.xaml</DependentUpon>
-    </Compile>
-    <Compile Include="NonColor\ArcACV.cs" />
-    <Compile Include="NonColor\ArcDAT.cs" />
-    <Compile Include="Crc64.cs" />
-    <Compile Include="NonColor\WidgetNCARC.xaml.cs">
-      <DependentUpon>WidgetNCARC.xaml</DependentUpon>
-    </Compile>
-    <Compile Include="NScripter\ArcNS2.cs" />
-    <Compile Include="Patisserie\ArcBIN.cs" />
-    <Compile Include="Patisserie\ArcRAW.cs" />
-    <Compile Include="Primel\ArcPCF.cs" />
-    <Compile Include="Primel\Compression.cs" />
-    <Compile Include="Primel\Encryption.cs" />
-    <Compile Include="Primel\ImageGBC.cs" />
-    <Compile Include="Primel\RC6.cs" />
-    <Compile Include="Primel\SHA256.cs" />
-    <Compile Include="RC4.cs" />
-    <Compile Include="RealLive\ArcG00.cs" />
-    <Compile Include="RealLive\ArcOVK.cs" />
-    <Compile Include="RealLive\AudioNWA.cs" />
-    <Compile Include="RealLive\AudioOWP.cs" />
-    <Compile Include="RealLive\ImageG00.cs" />
-    <Compile Include="RealLive\ImagePDT.cs" />
-    <Compile Include="rUGP\ImageRIP.cs" />
-    <Compile Include="rUGP\ImageS5I.cs" />
-    <Compile Include="ScrPlayer\ArcPAK.cs" />
-    <Compile Include="ScrPlayer\ImageI.cs" />
-    <Compile Include="ShiinaRio\WarcEncryption.cs" />
-    <Compile Include="Silky\ArcAzurite.cs" />
-    <Compile Include="Silky\ImageZIT.cs" />
-    <Compile Include="SimpleEncryption.cs" />
-    <Compile Include="Slg\ArcSZS.cs" />
-    <Compile Include="Slg\AudioVOI.cs" />
-    <Compile Include="Slg\ImageALB.cs" />
-    <Compile Include="Slg\ImageTIG.cs" />
-    <Compile Include="Softpal\ArcPAC.cs" />
-    <Compile Include="Softpal\AudioBGM.cs" />
-    <Compile Include="Softpal\ImagePGD.cs" />
-    <Compile Include="Entis\ArcERI.cs" />
-    <Compile Include="BlackRainbow\ArcADS.cs" />
-    <Compile Include="Amaterasu\ImageGRP.cs" />
-    <Compile Include="AnimeGameSystem\ArcDAT.cs" />
-    <Compile Include="AnimeGameSystem\AudioPCM.cs" />
-    <Compile Include="Aoi\ArcBOX.cs" />
-    <Compile Include="Aoi\ArcVFS.cs" />
-    <Compile Include="Aoi\AudioAOG.cs" />
-    <Compile Include="AZSys\ArcEncrypted.cs" />
-    <Compile Include="AZSys\FastMersenneTwister.cs" />
-    <Compile Include="AZSys\ImageTYP1.cs" />
-    <Compile Include="BlueGale\ArcSNN.cs" />
-    <Compile Include="BlueGale\ImageZBM.cs" />
-    <Compile Include="Circus\ArcPCK.cs" />
-    <Compile Include="Cmvs\ArcCPZ.cs" />
-    <Compile Include="Pandora\ArcPBX.cs" />
-    <Compile Include="Banana\ArcPK.cs" />
-    <Compile Include="Banana\ImageMAG.cs" />
-    <Compile Include="CatSystem\ArcHG2.cs" />
-    <Compile Include="CatSystem\ImageHG2.cs" />
-    <Compile Include="Cmvs\CmvsMD5.cs" />
-    <Compile Include="Cmvs\ImagePB3.cs" />
-    <Compile Include="CsWare\ArcPCS.cs" />
-    <Compile Include="DenSDK\ArcDAF.cs" />
-    <Compile Include="elf\ArcVSD.cs" />
-    <Compile Include="Entis\ErisaNemesis.cs" />
-    <Compile Include="Escude\ArcBIN.cs" />
-    <Compile Include="Eushully\ArcGPC.cs" />
-    <Compile Include="Eushully\ImageGP.cs" />
-    <Compile Include="Favorite\ArcBIN.cs" />
-    <Compile Include="Favorite\ArcHZC.cs" />
-    <Compile Include="Favorite\ImageHZC.cs" />
-    <Compile Include="FC01\ArcMCA.cs" />
-    <Compile Include="FC01\ImageCLM.cs" />
-    <Compile Include="FC01\WidgetMCG.xaml.cs">
-      <DependentUpon>WidgetMCG.xaml</DependentUpon>
-    </Compile>
-    <Compile Include="Glib2\ArcG2.cs" />
-    <Compile Include="Glib2\ImagePGX.cs" />
-    <Compile Include="ImagePSD.cs" />
-    <Compile Include="Kaguya\ArcANM.cs" />
-    <Compile Include="Kaguya\ArcLINK.cs" />
-    <Compile Include="Kaguya\ImageAO.cs" />
-    <Compile Include="Kaguya\ImageAPS.cs" />
-    <Compile Include="KiriKiri\CryptAlgorithms.cs" />
-    <Compile Include="Liar\ArcLWG.cs" />
-    <Compile Include="MokoPro\CompressedFile.cs" />
-    <Compile Include="Propeller\ArcMGR.cs" />
-    <Compile Include="Propeller\ArcMPK.cs" />
-    <Compile Include="Propeller\ImageMGR.cs" />
-    <Compile Include="Silky\ArcAi6Win.cs" />
-    <Compile Include="Silky\ImageAKB.cs" />
-    <Compile Include="Softpal\ArcVAFS.cs" />
-    <Compile Include="Softpal\ImageBPIC.cs" />
-    <Compile Include="Softpal\ImagePIC.cs" />
-    <Compile Include="StudioEgo\ArcPAK0.cs" />
-    <Compile Include="StudioEgo\ImageANT.cs" />
-    <Compile Include="Succubus\ArcARC.cs" />
-    <Compile Include="Succubus\ImageGH.cs" />
-    <Compile Include="SuperNekoX\ArcGPC.cs" />
-    <Compile Include="Sviu\ArcPKZ.cs" />
-    <Compile Include="Sviu\AudioKOG.cs" />
-    <Compile Include="Sviu\ImageGBP.cs" />
-    <Compile Include="Sviu\ImageJBP.cs" />
-    <Compile Include="SysD\ArcDPK.cs" />
-    <Compile Include="SysD\AudioDWV.cs" />
-    <Compile Include="SysD\ImageDBM.cs" />
-    <Compile Include="Tactics\ArcYU.cs" />
-    <Compile Include="Tactics\WidgetTactics.xaml.cs">
-      <DependentUpon>WidgetTactics.xaml</DependentUpon>
-    </Compile>
-    <Compile Include="Tail\ArcCAF.cs" />
-    <Compile Include="Tail\ArcPKG.cs" />
-    <Compile Include="Tail\ImageCFP.cs" />
-    <Compile Include="Tamamo\ArcPCK.cs" />
-    <Compile Include="Tamamo\WidgetPCK.xaml.cs">
-      <DependentUpon>WidgetPCK.xaml</DependentUpon>
-    </Compile>
-    <Compile Include="TamaSoft\ArcEPK.cs" />
-    <Compile Include="TamaSoft\AudioESD.cs" />
-    <Compile Include="TamaSoft\ImageBTN.cs" />
-    <Compile Include="TamaSoft\ImageSUR.cs" />
-    <Compile Include="Tanaka\ArcARC0.cs" />
-    <Compile Include="Tanaka\ArcARCG.cs" />
-    <Compile Include="Tanaka\ArcBMX.cs" />
-    <Compile Include="Tanaka\ArcMBF.cs" />
-    <Compile Include="Tanaka\ArcSMV.cs" />
-    <Compile Include="Tanaka\ArcVPK.cs" />
-    <Compile Include="Tanaka\ArcWRC.cs" />
-    <Compile Include="Tanaka\ArcWSM.cs" />
-    <Compile Include="Tanaka\ImageBC.cs" />
-    <Compile Include="TanukiSoft\ArcTAC.cs" />
-    <Compile Include="TanukiSoft\ImageAF.cs" />
-    <Compile Include="Taskforce\ArcDAT.cs" />
-    <Compile Include="TechnoBrain\ArcIPQ.cs" />
-    <Compile Include="TechnoBrain\AudioWAPE.cs" />
-    <Compile Include="TechnoBrain\ImageIPF.cs" />
-    <Compile Include="TechnoBrain\ImageIPH.cs" />
-    <Compile Include="DxLib\ArcDX.cs" />
-    <Compile Include="Eternity\ArcMiris.cs" />
-    <Compile Include="Bishop\ArcBSA.cs" />
-    <Compile Include="Bishop\ArcBSC.cs" />
-    <Compile Include="Bishop\ImageBSG.cs" />
-    <Compile Include="BitStream.cs" />
-    <Compile Include="CatSystem\ArcHG3.cs" />
-    <Compile Include="Cherry\ArcMyk.cs" />
-    <Compile Include="Debonosu\ArcPAK.cs" />
-    <Compile Include="elf\ImageG24.cs" />
-    <Compile Include="elf\ImageGP8.cs" />
-    <Compile Include="ExHibit\ImageGYU.cs" />
-    <Compile Include="Ffa\AudioWA2.cs" />
-    <Compile Include="Gpk2\ArcGPK2.cs" />
-    <Compile Include="Gpk2\ImageGFB.cs" />
-    <Compile Include="MersenneTwister.cs" />
-    <Compile Include="Nags\ArcNFS.cs" />
-    <Compile Include="Nags\ImageNGP.cs" />
-    <Compile Include="Palette\ArcCHR.cs" />
-    <Compile Include="Palette\ArcPAK.cs" />
-    <Compile Include="Palette\ImagePGA.cs" />
-    <Compile Include="Qlie\ArcABMP.cs" />
-    <Compile Include="Qlie\ImageDPNG.cs" />
-    <Compile Include="Qlie\QlieMersenneTwister.cs" />
-    <Compile Include="Qlie\WidgetQLIE.xaml.cs">
-      <DependentUpon>WidgetQLIE.xaml</DependentUpon>
-    </Compile>
-    <Compile Include="Sas5\ArcIAR.cs" />
-    <Compile Include="Sas5\ArcSec5.cs" />
-    <Compile Include="Sas5\ArcWAR.cs" />
-    <Compile Include="Sas5\ImageIAR.cs" />
-    <Compile Include="SHSystem\ArcHXP.cs" />
-    <Compile Include="Silky\ArcAWF.cs" />
-    <Compile Include="Silky\ImageMSK.cs" />
-    <Compile Include="Emic\ArcPACK.cs" />
-    <Compile Include="Emic\ImageMWP.cs" />
-    <Compile Include="Ethornell\AudioBGI.cs" />
-    <Compile Include="Eushully\ArcALF.cs" />
-    <Compile Include="Eushully\ImageAGF.cs" />
-    <Compile Include="ImagePTI.cs" />
-    <Compile Include="Lilim\ArcABM.cs" />
-    <Compile Include="ActiveSoft\ArcADPACK.cs" />
-    <Compile Include="AdvSys\ArcAdvSysT.cs" />
-    <Compile Include="Cri\ArcAFS.cs" />
-    <Compile Include="elf\ArcAi5Win.cs" />
-    <Compile Include="Ail\ArcAil.cs" />
-    <Compile Include="AliceSoft\ArcALD.cs" />
-    <Compile Include="Amaterasu\ArcAMI.cs" />
-    <Compile Include="Lilim\ArcAOS.cs" />
-    <Compile Include="ArcAST.cs" />
-    <Compile Include="ArcAVC.cs" />
-    <Compile Include="AZSys\ArcAZSys.cs" />
-    <Compile Include="Ethornell\ArcBGI.cs" />
-    <Compile Include="Ffa\ArcBlackPackage.cs" />
-    <Compile Include="Macromedia\ArcCCT.cs" />
-    <Compile Include="Cherry\ArcCherry.cs" />
-    <Compile Include="Circus\ArcCircus.cs" />
-    <Compile Include="ArcCommon.cs" />
-    <Compile Include="Dac\ArcDPK.cs" />
-    <Compile Include="Ikura\ArcDRS.cs" />
-    <Compile Include="Eagls\ArcEAGLS.cs" />
-    <Compile Include="StudioEgo\ArcEGO.cs" />
-    <Compile Include="Ffa\ArcFFA.cs" />
-    <Compile Include="Interheart\ArcFPK.cs" />
-    <Compile Include="Favorite\ArcFVP.cs" />
-    <Compile Include="NScripter\EncryptedStream.cs" />
-    <Compile Include="NScripter\ArcSAR.cs" />
-    <Compile Include="NScripter\WidgetNSA.xaml.cs">
-      <DependentUpon>WidgetNSA.xaml</DependentUpon>
-    </Compile>
-    <Compile Include="Pajamas\ArcGameDat.cs" />
-    <Compile Include="G2\ArcGCEX.cs" />
-    <Compile Include="BlackCyc\ArcGPK.cs" />
-    <Compile Include="BlackRainbow\ArcGSP.cs" />
-    <Compile Include="GsPack\ArcGsPack.cs" />
-    <Compile Include="elf\ArcHED.cs" />
-    <Compile Include="RPM\ArcARC.cs" />
-    <Compile Include="RPM\WidgetARC.xaml.cs">
-      <DependentUpon>WidgetARC.xaml</DependentUpon>
-    </Compile>
-    <Compile Include="Silky\ArcARC.cs" />
-    <Compile Include="Silky\ArcIFL.cs" />
-    <Compile Include="ArcIKS.cs" />
-    <Compile Include="ArcPACKDAT.cs" />
-    <Compile Include="CatSystem\ArcINT.cs" />
-    <Compile Include="ArcISA.cs" />
-    <Compile Include="Kaas\ArcKAAS.cs" />
-    <Compile Include="Kaguya\ArcKaguya.cs" />
-    <Compile Include="Selene\ArcKCAP.cs" />
-    <Compile Include="Hypatia\ArcKogado.cs" />
-    <Compile Include="Malie\ArcLIB.cs" />
-    <Compile Include="Lucifen\ArcLPK.cs" />
-    <Compile Include="Tactics\ArcLST.cs" />
-    <Compile Include="MAI\ArcMAI.cs" />
-    <Compile Include="Majiro\ArcMajiro.cs" />
-    <Compile Include="Marble\ArcMBL.cs" />
-    <Compile Include="Silky\ArcMFG.cs" />
-    <Compile Include="Masys\ArcMGD.cs" />
-    <Compile Include="MangaGamer\ArcMGPK.cs" />
-    <Compile Include="MnoViolet\ArcMnoViolet.cs" />
-    <Compile Include="FC01\ArcMRG.cs" />
-    <Compile Include="ArcNEKO.cs" />
-    <Compile Include="Nexas\ArcPAC.cs" />
-    <Compile Include="NitroPlus\ArcNitro.cs" />
-    <Compile Include="Entis\ArcNOA.cs" />
-    <Compile Include="NitroPlus\ArcNPA.cs" />
-    <Compile Include="NScripter\ArcNSA.cs" />
-    <Compile Include="RiddleSoft\ArcPAC.cs" />
-    <Compile Include="Crowd\ArcPCK.cs" />
-    <Compile Include="FlyingShine\ArcPD.cs" />
-    <Compile Include="Tmr-Hiro\ArcPAC.cs" />
-    <Compile Include="Tmr-Hiro\AudioTmr.cs" />
-    <Compile Include="Tmr-Hiro\ImageGRD.cs" />
-    <Compile Include="TopCat\ArcTCD1.cs" />
-    <Compile Include="TopCat\ArcTCD3.cs" />
-    <Compile Include="TopCat\ImageSPD.cs" />
-    <Compile Include="Triangle\ArcBMX.cs" />
-    <Compile Include="Triangle\ArcCGF.cs" />
-    <Compile Include="Triangle\ArcDAT.cs" />
-    <Compile Include="Triangle\ArcIAF.cs" />
-    <Compile Include="Triangle\ImageTRI.cs" />
-    <Compile Include="Ucom\ArcDATA.cs" />
-    <Compile Include="Ucom\ArcUK.cs" />
-    <Compile Include="Ucom\ImageGPC.cs" />
-    <Compile Include="uGOS\ArcDET.cs" />
-    <Compile Include="uGOS\ImageBMP.cs" />
-    <Compile Include="AdvSys\ArcGR2.cs" />
-    <Compile Include="uGOS\ImageTXT.cs" />
-    <Compile Include="UMeSoft\ArcMGX.cs" />
-    <Compile Include="UMeSoft\ArcPK.cs" />
-    <Compile Include="Qlie\ArcQLIE.cs" />
-    <Compile Include="RenPy\ArcRPA.cs" />
-    <Compile Include="ShiinaRio\ArcS25.cs" />
-    <Compile Include="Rits\ArcSAF.cs" />
-    <Compile Include="BlackCyc\ArcVPK.cs" />
-    <Compile Include="Unity\ArcASSET.cs" />
-    <Compile Include="Unity\ArcBIN.cs" />
-    <Compile Include="Unity\ArcDSM.cs" />
-    <Compile Include="Unity\ArcSpVM.cs" />
-    <Compile Include="Unity\ArcUnityFS.cs" />
-    <Compile Include="Unity\Asset.cs" />
-    <Compile Include="Unity\AssetReader.cs" />
-    <Compile Include="Unity\AudioClip.cs" />
-    <Compile Include="Unity\AudioFSB5.cs" />
-    <Compile Include="Unity\Bc7Decoder.cs" />
-    <Compile Include="Unity\BundleStream.cs" />
-    <None Include="packages.config" />
-    <None Include="Unity\Gx4Lib\ArcDAT.cs" />
-    <Compile Include="Unity\OggStream.cs" />
-    <Compile Include="Unity\PMaster\ArcDAT.cs" />
-    <Compile Include="Unity\ResourcesAssets.cs" />
-    <Compile Include="Unity\Texture2D.cs" />
-    <Compile Include="Unity\Utage\ImageUTAGE.cs" />
-    <Compile Include="Unity\Vorbis.cs" />
-    <Compile Include="Valkyria\ArcAM2.cs" />
-    <Compile Include="Valkyria\ArcDAT.cs" />
-    <Compile Include="Valkyria\ArcODN.cs" />
-    <Compile Include="Valkyria\ImageMAL.cs" />
-    <Compile Include="Valkyria\ImageMG2.cs" />
-    <Compile Include="Vitamin\ImageMFC.cs" />
-    <Compile Include="Vitamin\ImageSBI.cs" />
-    <Compile Include="VnEngine\ArcAXR.cs" />
-    <Compile Include="VnEngine\ImageZAW.cs" />
-    <EmbeddedResource Include="Abogado\keytable.dat" />
-    <EmbeddedResource Include="Strings\arcStrings.ja-JP.resx" />
-    <EmbeddedResource Include="Unity\strings.dat" />
-    <None Include="WebP\Alpha.cs" />
-    <None Include="WebP\Decoder.cs">
-      <SubType>Code</SubType>
-    </None>
-    <None Include="WebP\Filters.cs" />
-    <None Include="WebP\Huffman.cs" />
-    <None Include="WebP\ImageWEBP.cs">
-      <SubType>Code</SubType>
-    </None>
-    <None Include="WebP\Lossless.cs" />
-    <Compile Include="Risa\ImageSYG.cs" />
-    <Compile Include="VnSystem\ArcVFS.cs" />
-    <Compile Include="Will\ArcPNA.cs" />
-    <Compile Include="Will\ArcPulltop.cs" />
-    <Compile Include="Will\ArcWIP.cs" />
-    <Compile Include="Winters\ArcDAT.cs" />
-    <Compile Include="Winters\ArcIFP.cs" />
-    <Compile Include="Winters\ArcIFX.cs" />
-    <Compile Include="Xuse\ArcBIN.cs" />
-    <Compile Include="Xuse\ArcGD.cs" />
-    <Compile Include="Xuse\ArcWAG.cs" />
-    <Compile Include="Xuse\ArcXARC.cs" />
-    <Compile Include="Xuse\ArcXuse.cs" />
-    <Compile Include="YaneSDK\ArcDAT.cs" />
-    <Compile Include="YaneSDK\ArcHibiki.cs" />
-    <Compile Include="Yatagarasu\ArcPKG.cs" />
-    <Compile Include="Yatagarasu\ArcPKG2.cs" />
-    <Compile Include="Youkai\ArcDAT.cs" />
-    <Compile Include="Yox\ArcYOX.cs" />
-    <Compile Include="Yuka\ArcYKC.cs" />
-    <Compile Include="BlackCyc\AudioVAW.cs" />
-    <Compile Include="WildBug\AudioWPN.cs" />
-    <Compile Include="WildBug\AudioWWA.cs" />
-    <Compile Include="Entis\EriReader.cs" />
-    <Compile Include="Lilim\ImageABM.cs" />
-    <Compile Include="G2\ImageBGRA.cs" />
-    <Compile Include="BlackCyc\ImageDWQ.cs" />
-    <Compile Include="elf\ImageHIZ.cs" />
-    <Compile Include="Interheart\ImageKG.cs" />
-    <Compile Include="Yuka\ImageYKG.cs" />
-    <Compile Include="Entis\MioDecoder.cs" />
-    <Compile Include="Majiro\WidgetRCT.xaml.cs">
-      <DependentUpon>WidgetRCT.xaml</DependentUpon>
-    </Compile>
-    <Compile Include="YuRis\ImageYCG.cs" />
-    <Compile Include="Zyx\ArcBDF.cs" />
-    <Compile Include="Zyx\ImageMTL.cs" />
-    <Compile Include="Zyx\ImageSPL.cs" />
-    <EmbeddedResource Include="Strings\arcStrings.zh-Hans.resx" />
-    <Compile Include="Seraphim\ArcSeraph.cs" />
-    <Compile Include="ArcSPack.cs" />
-    <Compile Include="NitroPlus\ArcSteinsGate.cs" />
-    <Compile Include="Triangle\ArcSUD.cs" />
-    <Compile Include="Tactics\ArcTactics.cs" />
-    <Compile Include="ShiinaRio\ArcWARC.cs" />
-    <Compile Include="WildBug\ArcWBP.cs" />
-    <Compile Include="Will\ArcWILL.cs" />
-    <Compile Include="Liar\ArcXFL.cs" />
-    <Compile Include="KiriKiri\ArcXP3.cs" />
-    <Compile Include="YuRis\ArcYPF.cs" />
-    <Compile Include="Macromedia\AudioEDIM.cs" />
-    <Compile Include="Crowd\AudioEOG.cs" />
-    <Compile Include="Entis\AudioMIO.cs" />
-    <Compile Include="AudioMP3.cs" />
-    <Compile Include="ShiinaRio\AudioOGV.cs" />
-    <Compile Include="ShiinaRio\AudioPAD.cs" />
-    <Compile Include="Circus\AudioPCM.cs" />
-    <Compile Include="ScenePlayer\AudioPMW.cs" />
-    <Compile Include="Ffa\AudioWA1.cs" />
-    <Compile Include="Marble\AudioWADY.cs" />
-    <Compile Include="Blowfish.cs" />
-    <Compile Include="Camellia.cs" />
-    <Compile Include="Amaterasu\CreateAMIWidget.xaml.cs">
-      <DependentUpon>CreateAMIWidget.xaml</DependentUpon>
-    </Compile>
-    <Compile Include="CatSystem\CreateINTWidget.xaml.cs">
-      <DependentUpon>CreateINTWidget.xaml</DependentUpon>
-    </Compile>
-    <Compile Include="NitroPlus\CreateNPAWidget.xaml.cs">
-      <DependentUpon>CreateNPAWidget.xaml</DependentUpon>
-    </Compile>
-    <Compile Include="NScripter\CreateONSWidget.xaml.cs">
-      <DependentUpon>CreateONSWidget.xaml</DependentUpon>
-    </Compile>
-    <Compile Include="FlyingShine\CreatePDWidget.xaml.cs">
-      <DependentUpon>CreatePDWidget.xaml</DependentUpon>
-    </Compile>
-    <Compile Include="RenPy\CreateRPAWidget.xaml.cs">
-      <DependentUpon>CreateRPAWidget.xaml</DependentUpon>
-    </Compile>
-    <Compile Include="NitroPlus\CreateSGWidget.xaml.cs">
-      <DependentUpon>CreateSGWidget.xaml</DependentUpon>
-    </Compile>
-    <Compile Include="Will\CreateARCWidget.xaml.cs">
-      <DependentUpon>CreateARCWidget.xaml</DependentUpon>
-    </Compile>
-    <Compile Include="KiriKiri\CreateXP3Widget.xaml.cs">
-      <DependentUpon>CreateXP3Widget.xaml</DependentUpon>
-    </Compile>
-    <Compile Include="YuRis\CreateYPFWidget.xaml.cs">
-      <DependentUpon>CreateYPFWidget.xaml</DependentUpon>
-    </Compile>
-    <Compile Include="FC01\ImageACD.cs" />
-    <Compile Include="Masys\ImageAG.cs" />
-    <Compile Include="AnimeGameSystem\ImageAinos.cs" />
-    <Compile Include="Kaguya\ImageAP.cs" />
-    <Compile Include="Ethornell\ImageBGI.cs" />
-    <Compile Include="Cri\ImageBIP.cs" />
-    <Compile Include="Macromedia\ImageBITD.cs" />
-    <Compile Include="BlackRainbow\ImageBMD.cs" />
-    <Compile Include="BlackRainbow\ImageBMZ.cs" />
-    <Compile Include="AZSys\ImageCPB.cs" />
-    <Compile Include="Circus\ImageCRX.cs" />
-    <Compile Include="Crowd\ImageCWL.cs" />
-    <Compile Include="Crowd\ImageCWP.cs" />
-    <Compile Include="DirectDraw\ImageDDS.cs" />
-    <Compile Include="Dac\ImageDGC.cs" />
-    <Compile Include="Ikura\ImageDRG.cs" />
-    <Compile Include="Malie\ImageDZI.cs" />
-    <Compile Include="ActiveSoft\ImageEDT.cs" />
-    <Compile Include="ImageEGN.cs" />
-    <Compile Include="Lucifen\ImageELG.cs" />
-    <Compile Include="Pajamas\ImageEPA.cs" />
-    <Compile Include="Entis\ImageERI.cs" />
-    <Compile Include="elf\ImageGCC.cs" />
-    <Compile Include="RiddleSoft\ImageGCP.cs" />
-    <Compile Include="Ikura\ImageGGP.cs" />
-    <Compile Include="Eagls\ImageGR.cs" />
-    <Compile Include="AdvSys\ImageGR2.cs" />
-    <Compile Include="Cherry\ImageGRP.cs" />
-    <Compile Include="UMeSoft\ImageGRX.cs" />
-    <Compile Include="GsPack\ImageGS.cs" />
-    <Compile Include="CatSystem\ImageHG3.cs" />
-    <Compile Include="Triangle\ImageIAF.cs" />
-    <Compile Include="Silky\ImageIGF.cs" />
-    <Compile Include="ImageISG.cs" />
-    <Compile Include="Kaas\ImageKAAS.cs" />
-    <Compile Include="MAI\ImageMAI.cs" />
-    <Compile Include="FC01\ImageMCG.cs" />
-    <Compile Include="Silky\ImageMFG.cs" />
-    <Compile Include="Malie\ImageMGF.cs" />
-    <Compile Include="ShiinaRio\ImageMI4.cs" />
-    <Compile Include="MnoViolet\ImageGRA.cs" />
-    <Compile Include="ScenePlayer\ImagePMP.cs" />
-    <Compile Include="Marble\ImagePRS.cs" />
-    <Compile Include="Ffa\ImagePT1.cs" />
-    <Compile Include="AliceSoft\ImageQNT.cs" />
-    <Compile Include="Majiro\ImageRCT.cs" />
-    <Compile Include="ShiinaRio\ImageS25.cs" />
-    <Compile Include="Seraphim\ImageSeraph.cs" />
-    <Compile Include="Tactics\ImageTGF.cs" />
-    <Compile Include="KiriKiri\ImageTLG.cs" />
-    <Compile Include="WildBug\ImageWBM.cs" />
-    <Compile Include="Liar\ImageWCG.cs" />
-    <Compile Include="Will\ImageWIP.cs" />
-    <Compile Include="Crowd\ImageZBM.cs" />
-    <Compile Include="KiriKiri\KiriKiriCx.cs" />
-    <Compile Include="KogadoCocotte.cs" />
-    <Compile Include="AudioOGG.cs" />
-    <Compile Include="LzssStream.cs" />
-    <Compile Include="Properties\AssemblyInfo.cs" />
-    <Compile Include="Properties\Settings.Designer.cs">
-      <AutoGen>True</AutoGen>
-      <DesignTimeSharedInput>True</DesignTimeSharedInput>
-      <DependentUpon>Settings.settings</DependentUpon>
-    </Compile>
-    <Compile Include="Properties\Settings.cs" />
-    <Compile Include="Strings\arcStrings.Designer.cs">
-      <AutoGen>True</AutoGen>
-      <DesignTime>True</DesignTime>
-      <DependentUpon>arcStrings.resx</DependentUpon>
-    </Compile>
-    <Compile Include="Dac\WidgetDPK.xaml.cs">
-      <DependentUpon>WidgetDPK.xaml</DependentUpon>
-    </Compile>
-    <Compile Include="CatSystem\WidgetINT.xaml.cs">
-      <DependentUpon>WidgetINT.xaml</DependentUpon>
-    </Compile>
-    <Compile Include="Ikura\WidgetISF.xaml.cs">
-      <DependentUpon>WidgetISF.xaml</DependentUpon>
-    </Compile>
-    <Compile Include="Selene\WidgetKCAP.xaml.cs">
-      <DependentUpon>WidgetKCAP.xaml</DependentUpon>
-    </Compile>
-    <Compile Include="Lucifen\WidgetLPK.xaml.cs">
-      <SubType>Code</SubType>
-      <DependentUpon>WidgetLPK.xaml</DependentUpon>
-    </Compile>
-    <Compile Include="Marble\WidgetMBL.xaml.cs">
-      <DependentUpon>WidgetMBL.xaml</DependentUpon>
-    </Compile>
-    <Compile Include="Entis\WidgetNOA.xaml.cs">
-      <DependentUpon>WidgetNOA.xaml</DependentUpon>
-    </Compile>
-    <Compile Include="NitroPlus\WidgetNPA.xaml.cs">
-      <DependentUpon>WidgetNPA.xaml</DependentUpon>
-    </Compile>
-    <Compile Include="ShiinaRio\WidgetWARC.xaml.cs">
-      <DependentUpon>WidgetWARC.xaml</DependentUpon>
-    </Compile>
-    <Compile Include="KiriKiri\WidgetXP3.xaml.cs">
-      <DependentUpon>WidgetXP3.xaml</DependentUpon>
-    </Compile>
-    <Compile Include="YuRis\WidgetYPF.xaml.cs">
-      <DependentUpon>WidgetYPF.xaml</DependentUpon>
-    </Compile>
-    <EmbeddedResource Include="Softpal\WaveTable1" />
-    <EmbeddedResource Include="Softpal\WaveTable2" />
-    <EmbeddedResource Include="ScrPlayer\ColorBitsTable1" />
-    <EmbeddedResource Include="ScrPlayer\ColorBitsTable2" />
-    <EmbeddedResource Include="ScrPlayer\ControlTable1" />
-    <EmbeddedResource Include="ScrPlayer\ControlTable2" />
-    <EmbeddedResource Include="ScrPlayer\ControlTable32" />
-    <None Include="Resources\Formats.dat" />
-  </ItemGroup>
-  <ItemGroup>
-    <ProjectReference Include="..\GameRes\GameRes.csproj">
-      <Project>{453c087f-e416-4ae9-8c03-d8760da0574b}</Project>
-      <Name>GameRes</Name>
-    </ProjectReference>
-  </ItemGroup>
-  <ItemGroup>
-    <None Include="app.config" />
-    <None Include="Properties\Settings.settings">
-      <Generator>PublicSettingsSingleFileGenerator</Generator>
-      <LastGenOutput>Settings.Designer.cs</LastGenOutput>
-    </None>
-  </ItemGroup>
-  <ItemGroup>
-    <Page Include="Amaterasu\CreateAMIWidget.xaml">
-      <SubType>Designer</SubType>
-      <Generator>MSBuild:Compile</Generator>
-    </Page>
-    <Page Include="AnimeGameSystem\WidgetAGS.xaml">
-      <SubType>Designer</SubType>
-      <Generator>MSBuild:Compile</Generator>
-    </Page>
-    <Page Include="AZSys\WidgetAZ.xaml">
-      <SubType>Designer</SubType>
-      <Generator>MSBuild:Compile</Generator>
-    </Page>
-    <Page Include="CatSystem\CreateINTWidget.xaml">
-      <SubType>Designer</SubType>
-      <Generator>MSBuild:Compile</Generator>
-    </Page>
-    <Page Include="Cyberworks\WidgetBELL.xaml">
-      <SubType>Designer</SubType>
-      <Generator>MSBuild:Compile</Generator>
-    </Page>
-    <Page Include="DxLib\WidgetSCR.xaml">
-      <SubType>Designer</SubType>
-      <Generator>MSBuild:Compile</Generator>
-    </Page>
-    <Page Include="Eagls\WidgetEAGLS.xaml">
-      <SubType>Designer</SubType>
-      <Generator>MSBuild:Compile</Generator>
-    </Page>
-    <Page Include="ExHibit\WidgetGYU.xaml">
-      <SubType>Designer</SubType>
-      <Generator>MSBuild:Compile</Generator>
-    </Page>
-    <Page Include="FC01\WidgetMCG.xaml">
-      <SubType>Designer</SubType>
-      <Generator>MSBuild:Compile</Generator>
-    </Page>
-    <Page Include="Leaf\WidgetLEAF.xaml">
-      <SubType>Designer</SubType>
-      <Generator>MSBuild:Compile</Generator>
-    </Page>
-    <Page Include="LiveMaker\WidgetGAL.xaml">
-      <SubType>Designer</SubType>
-      <Generator>MSBuild:Compile</Generator>
-    </Page>
-    <Page Include="MangaGamer\WidgetMGPK.xaml">
-      <SubType>Designer</SubType>
-      <Generator>MSBuild:Compile</Generator>
-    </Page>
-    <Page Include="Musica\WidgetPAZ.xaml">
-      <Generator>MSBuild:Compile</Generator>
-      <SubType>Designer</SubType>
-    </Page>
-    <Page Include="NitroPlus\CreateNPAWidget.xaml">
-      <SubType>Designer</SubType>
-      <Generator>MSBuild:Compile</Generator>
-    </Page>
-    <Page Include="NitroPlus\WidgetNPK.xaml">
-      <SubType>Designer</SubType>
-      <Generator>MSBuild:Compile</Generator>
-    </Page>
-    <Page Include="NonColor\WidgetNCARC.xaml">
-      <SubType>Designer</SubType>
-      <Generator>MSBuild:Compile</Generator>
-    </Page>
-    <Page Include="NScripter\CreateONSWidget.xaml">
-      <SubType>Designer</SubType>
-      <Generator>MSBuild:Compile</Generator>
-    </Page>
-    <Page Include="FlyingShine\CreatePDWidget.xaml">
-      <SubType>Designer</SubType>
-      <Generator>MSBuild:Compile</Generator>
-    </Page>
-    <Page Include="NScripter\WidgetNSA.xaml">
-      <SubType>Designer</SubType>
-      <Generator>MSBuild:Compile</Generator>
-    </Page>
-    <Page Include="NSystem\WidgetMSD.xaml">
-      <SubType>Designer</SubType>
-      <Generator>MSBuild:Compile</Generator>
-    </Page>
-    <Page Include="PkWare\WidgetZIP.xaml">
-      <SubType>Designer</SubType>
-      <Generator>MSBuild:Compile</Generator>
-    </Page>
-    <Page Include="Qlie\WidgetQLIE.xaml">
-      <SubType>Designer</SubType>
-      <Generator>MSBuild:Compile</Generator>
-    </Page>
-    <Page Include="RenPy\CreateRPAWidget.xaml">
-      <SubType>Designer</SubType>
-      <Generator>MSBuild:Compile</Generator>
-    </Page>
-    <Page Include="NitroPlus\CreateSGWidget.xaml">
-      <SubType>Designer</SubType>
-      <Generator>MSBuild:Compile</Generator>
-    </Page>
-    <Page Include="RPM\WidgetARC.xaml">
-      <SubType>Designer</SubType>
-      <Generator>MSBuild:Compile</Generator>
-    </Page>
-    <Page Include="StudioJikkenshitsu\WidgetSJDAT.xaml">
-      <Generator>MSBuild:Compile</Generator>
-      <SubType>Designer</SubType>
-    </Page>
-    <Page Include="Tactics\WidgetTactics.xaml">
-      <SubType>Designer</SubType>
-      <Generator>MSBuild:Compile</Generator>
-    </Page>
-    <Page Include="Tamamo\WidgetPCK.xaml">
-      <SubType>Designer</SubType>
-      <Generator>MSBuild:Compile</Generator>
-    </Page>
-    <Page Include="Will\CreateARCWidget.xaml">
-      <SubType>Designer</SubType>
-      <Generator>MSBuild:Compile</Generator>
-    </Page>
-    <Page Include="KiriKiri\CreateXP3Widget.xaml">
-      <SubType>Designer</SubType>
-      <Generator>MSBuild:Compile</Generator>
-    </Page>
-    <Page Include="YuRis\CreateYPFWidget.xaml">
-      <SubType>Designer</SubType>
-      <Generator>MSBuild:Compile</Generator>
-    </Page>
-    <Page Include="Dac\WidgetDPK.xaml">
-      <SubType>Designer</SubType>
-      <Generator>MSBuild:Compile</Generator>
-    </Page>
-    <Page Include="CatSystem\WidgetINT.xaml">
-      <Generator>MSBuild:Compile</Generator>
-      <SubType>Designer</SubType>
-    </Page>
-    <Page Include="Ikura\WidgetISF.xaml">
-      <SubType>Designer</SubType>
-      <Generator>MSBuild:Compile</Generator>
-    </Page>
-    <Page Include="Selene\WidgetKCAP.xaml">
-      <SubType>Designer</SubType>
-      <Generator>MSBuild:Compile</Generator>
-    </Page>
-    <Page Include="Lucifen\WidgetLPK.xaml">
-      <Generator>MSBuild:Compile</Generator>
-      <SubType>Designer</SubType>
-    </Page>
-    <Page Include="Marble\WidgetMBL.xaml">
-      <SubType>Designer</SubType>
-      <Generator>MSBuild:Compile</Generator>
-    </Page>
-    <Page Include="Entis\WidgetNOA.xaml">
-      <SubType>Designer</SubType>
-      <Generator>MSBuild:Compile</Generator>
-    </Page>
-    <Page Include="NitroPlus\WidgetNPA.xaml">
-      <SubType>Designer</SubType>
-      <Generator>MSBuild:Compile</Generator>
-    </Page>
-    <Page Include="Majiro\WidgetRCT.xaml">
-      <SubType>Designer</SubType>
-      <Generator>MSBuild:Compile</Generator>
-    </Page>
-    <Page Include="ShiinaRio\WidgetWARC.xaml">
-      <Generator>MSBuild:Compile</Generator>
-      <SubType>Designer</SubType>
-    </Page>
-    <Page Include="KiriKiri\WidgetXP3.xaml">
-      <SubType>Designer</SubType>
-      <Generator>MSBuild:Compile</Generator>
-    </Page>
-    <Page Include="YuRis\WidgetYPF.xaml">
-      <SubType>Designer</SubType>
-      <Generator>MSBuild:Compile</Generator>
-    </Page>
-  </ItemGroup>
-  <ItemGroup>
-    <EmbeddedResource Include="Strings\arcStrings.ko-KR.resx" />
-    <EmbeddedResource Include="Strings\arcStrings.resx">
-      <Generator>PublicResXFileCodeGenerator</Generator>
-      <LastGenOutput>arcStrings.Designer.cs</LastGenOutput>
-    </EmbeddedResource>
-    <EmbeddedResource Include="Strings\arcStrings.ru-RU.resx" />
-  </ItemGroup>
-  <ItemGroup />
-  <Import Project="$(MSBuildToolsPath)\Microsoft.CSharp.targets" />
-  <PropertyGroup>
-    <PreBuildEvent>perl "$(SolutionDir)inc-revision.pl" "$(ProjectPath)" $(ConfigurationName)
-exit 0</PreBuildEvent>
-  </PropertyGroup>
-  <PropertyGroup>
-    <PostBuildEvent>if not exist "$(TargetDir)\GameData" mkdir "$(TargetDir)\GameData"
-xcopy "$(ProjectDir)\Resources\Formats.dat" "$(TargetDir)\GameData\" /D /Y &gt;NUL</PostBuildEvent>
-  </PropertyGroup>
-  <!-- To modify your build process, add your task inside one of the targets below and uncomment it. 
-       Other similar extension points exist, see Microsoft.Common.targets.
-  <Target Name="BeforeBuild">
-  </Target>
-  <Target Name="AfterBuild">
-  </Target>
-  -->
+﻿<?xml version="1.0" encoding="utf-8"?>
+<Project ToolsVersion="12.0" DefaultTargets="Build" xmlns="http://schemas.microsoft.com/developer/msbuild/2003">
+  <Import Project="$(MSBuildExtensionsPath)\$(MSBuildToolsVersion)\Microsoft.Common.props" Condition="Exists('$(MSBuildExtensionsPath)\$(MSBuildToolsVersion)\Microsoft.Common.props')" />
+  <PropertyGroup>
+    <Configuration Condition=" '$(Configuration)' == '' ">Debug</Configuration>
+    <Platform Condition=" '$(Platform)' == '' ">AnyCPU</Platform>
+    <ProjectGuid>{A8865685-27CC-427B-AC38-E48D2AD05DF4}</ProjectGuid>
+    <OutputType>Library</OutputType>
+    <AppDesignerFolder>Properties</AppDesignerFolder>
+    <RootNamespace>GameRes.Formats</RootNamespace>
+    <AssemblyName>ArcFormats</AssemblyName>
+    <TargetFrameworkVersion>v4.6.1</TargetFrameworkVersion>
+    <FileAlignment>512</FileAlignment>
+    <TargetFrameworkProfile />
+    <SolutionDir Condition="$(SolutionDir) == '' Or $(SolutionDir) == '*Undefined*'">..\</SolutionDir>
+    <RestorePackages>true</RestorePackages>
+  </PropertyGroup>
+  <PropertyGroup Condition=" '$(Configuration)|$(Platform)' == 'Debug|AnyCPU' ">
+    <DebugSymbols>true</DebugSymbols>
+    <DebugType>full</DebugType>
+    <Optimize>false</Optimize>
+    <OutputPath>..\bin\Debug\</OutputPath>
+    <DefineConstants>DEBUG;TRACE</DefineConstants>
+    <ErrorReport>prompt</ErrorReport>
+    <WarningLevel>4</WarningLevel>
+    <Prefer32Bit>false</Prefer32Bit>
+    <AllowUnsafeBlocks>true</AllowUnsafeBlocks>
+    <BaseAddress>6291456</BaseAddress>
+  </PropertyGroup>
+  <PropertyGroup Condition=" '$(Configuration)|$(Platform)' == 'Release|AnyCPU' ">
+    <DebugType>none</DebugType>
+    <Optimize>true</Optimize>
+    <OutputPath>..\bin\Release\</OutputPath>
+    <DefineConstants>
+    </DefineConstants>
+    <ErrorReport>prompt</ErrorReport>
+    <WarningLevel>4</WarningLevel>
+    <Prefer32Bit>false</Prefer32Bit>
+    <AllowUnsafeBlocks>true</AllowUnsafeBlocks>
+    <BaseAddress>6291456</BaseAddress>
+  </PropertyGroup>
+  <PropertyGroup Condition="'$(Configuration)|$(Platform)' == 'Prerelease|AnyCPU'">
+    <OutputPath>..\bin\Prerelease\</OutputPath>
+    <BaseAddress>6291456</BaseAddress>
+    <AllowUnsafeBlocks>true</AllowUnsafeBlocks>
+    <Optimize>true</Optimize>
+    <PlatformTarget>AnyCPU</PlatformTarget>
+    <ErrorReport>prompt</ErrorReport>
+    <CodeAnalysisRuleSet>MinimumRecommendedRules.ruleset</CodeAnalysisRuleSet>
+  </PropertyGroup>
+  <ItemGroup>
+    <Reference Include="ICSharpCode.SharpZipLib, Version=1.3.3.11, Culture=neutral, PublicKeyToken=1b03e6acf1164f73, processorArchitecture=MSIL">
+      <HintPath>..\packages\SharpZipLib.1.3.3\lib\net45\ICSharpCode.SharpZipLib.dll</HintPath>
+    </Reference>
+    <Reference Include="NAudio">
+      <HintPath>..\packages\NAudio.1.7.3\lib\net35\NAudio.dll</HintPath>
+    </Reference>
+    <Reference Include="NVorbis, Version=0.10.4.0, Culture=neutral, processorArchitecture=MSIL">
+      <HintPath>..\packages\NVorbis.0.10.4\lib\net45\NVorbis.dll</HintPath>
+    </Reference>
+    <Reference Include="PresentationCore" />
+    <Reference Include="PresentationFramework" />
+    <Reference Include="System" />
+    <Reference Include="System.Buffers, Version=4.0.3.0, Culture=neutral, PublicKeyToken=cc7b13ffcd2ddd51, processorArchitecture=MSIL">
+      <HintPath>..\packages\System.Buffers.4.5.1\lib\net461\System.Buffers.dll</HintPath>
+      <HintPath>..\packages\System.Buffers.4.5.1\lib\netstandard1.1\System.Buffers.dll</HintPath>
+    </Reference>
+    <Reference Include="System.ComponentModel.Composition" />
+    <Reference Include="System.Core" />
+    <Reference Include="System.Drawing" />
+    <Reference Include="System.IO.Compression" />
+    <Reference Include="System.IO.FileSystem, Version=4.0.2.0, Culture=neutral, PublicKeyToken=b03f5f7f11d50a3a, processorArchitecture=MSIL">
+      <HintPath>..\packages\System.IO.FileSystem.4.3.0\lib\net46\System.IO.FileSystem.dll</HintPath>
+    </Reference>
+    <Reference Include="System.IO.FileSystem.Primitives, Version=4.0.2.0, Culture=neutral, PublicKeyToken=b03f5f7f11d50a3a, processorArchitecture=MSIL">
+      <HintPath>..\packages\System.IO.FileSystem.Primitives.4.3.0\lib\net46\System.IO.FileSystem.Primitives.dll</HintPath>
+    </Reference>
+    <Reference Include="System.Memory, Version=4.0.1.1, Culture=neutral, PublicKeyToken=cc7b13ffcd2ddd51, processorArchitecture=MSIL">
+      <HintPath>..\packages\System.Memory.4.5.4\lib\net461\System.Memory.dll</HintPath>
+    </Reference>
+    <Reference Include="System.Numerics" />
+    <Reference Include="System.Numerics.Vectors, Version=4.1.4.0, Culture=neutral, PublicKeyToken=b03f5f7f11d50a3a, processorArchitecture=MSIL">
+      <HintPath>..\packages\System.Numerics.Vectors.4.5.0\lib\net46\System.Numerics.Vectors.dll</HintPath>
+    </Reference>
+    <Reference Include="System.Runtime.CompilerServices.Unsafe, Version=6.0.0.0, Culture=neutral, PublicKeyToken=b03f5f7f11d50a3a, processorArchitecture=MSIL">
+      <HintPath>..\packages\System.Runtime.CompilerServices.Unsafe.6.0.0\lib\net461\System.Runtime.CompilerServices.Unsafe.dll</HintPath>
+    </Reference>
+    <Reference Include="System.Security.Cryptography.Algorithms, Version=4.1.0.0, Culture=neutral, PublicKeyToken=b03f5f7f11d50a3a, processorArchitecture=MSIL">
+      <HintPath>..\packages\System.Security.Cryptography.Algorithms.4.3.1\lib\net461\System.Security.Cryptography.Algorithms.dll</HintPath>
+    </Reference>
+    <Reference Include="System.Security.Cryptography.Primitives, Version=4.0.1.0, Culture=neutral, PublicKeyToken=b03f5f7f11d50a3a, processorArchitecture=MSIL">
+      <HintPath>..\packages\System.Security.Cryptography.Primitives.4.3.0\lib\net46\System.Security.Cryptography.Primitives.dll</HintPath>
+    </Reference>
+    <Reference Include="System.ValueTuple, Version=4.0.3.0, Culture=neutral, PublicKeyToken=cc7b13ffcd2ddd51, processorArchitecture=MSIL">
+      <HintPath>..\packages\System.ValueTuple.4.5.0\lib\net461\System.ValueTuple.dll</HintPath>
+    <Reference Include="System.Memory, Version=4.0.1.1, Culture=neutral, PublicKeyToken=cc7b13ffcd2ddd51, processorArchitecture=MSIL">
+      <HintPath>..\packages\System.Memory.4.5.4\lib\netstandard1.1\System.Memory.dll</HintPath>
+    </Reference>
+    <Reference Include="System.Numerics" />
+    <Reference Include="System.Runtime.CompilerServices.Unsafe, Version=4.0.5.0, Culture=neutral, PublicKeyToken=b03f5f7f11d50a3a, processorArchitecture=MSIL">
+      <HintPath>..\packages\System.Runtime.CompilerServices.Unsafe.4.6.0\lib\netstandard1.0\System.Runtime.CompilerServices.Unsafe.dll</HintPath>
+    </Reference>
+    <Reference Include="System.ValueTuple, Version=4.0.3.0, Culture=neutral, PublicKeyToken=cc7b13ffcd2ddd51, processorArchitecture=MSIL">
+      <HintPath>..\packages\System.ValueTuple.4.5.0\lib\netstandard1.0\System.ValueTuple.dll</HintPath>
+    </Reference>
+    <Reference Include="System.Xaml" />
+    <Reference Include="System.Xml.Linq" />
+    <Reference Include="System.Data.DataSetExtensions" />
+    <Reference Include="Microsoft.CSharp" />
+    <Reference Include="System.Data" />
+    <Reference Include="System.Xml" />
+    <Reference Include="WindowsBase" />
+  </ItemGroup>
+  <ItemGroup>
+    <Compile Include="Abel\ArcARC.cs" />
+    <Compile Include="Abel\ArcBIN.cs" />
+    <Compile Include="Abel\ArcFPK.cs" />
+    <Compile Include="Abel\ImageCBF.cs" />
+    <Compile Include="Abel\ImageGPS.cs" />
+    <Compile Include="Abogado\ArcDSK.cs" />
+    <Compile Include="Abogado\ArcPAK.cs" />
+    <Compile Include="Abogado\AudioADP.cs" />
+    <Compile Include="Abogado\ImageKG.cs" />
+    <Compile Include="Actgs\ArcCG.cs" />
+    <Compile Include="Actgs\ArcDAT.cs" />
+    <Compile Include="Ads\ArcPAC.cs" />
+    <Compile Include="AdvDx\ArcPKD.cs" />
+    <Compile Include="AdvScripter\ArcPAK.cs" />
+    <Compile Include="AdvSys\ArcAdvSys3.cs" />
+    <Compile Include="AdvSys\ImageGWD.cs" />
+    <Compile Include="Ail\ArcLNK2.cs" />
+    <Compile Include="BlueGale\ImageBBM.cs" />
+    <Compile Include="Hypatia\ArcLPK.cs" />
+    <Compile Include="Hypatia\ImageLSG.cs" />
+    <Compile Include="JamCreation\ArcDAT.cs" />
+    <Compile Include="JamCreation\ImageDPO.cs" />
+    <Compile Include="AliceSoft\ArcAAR.cs" />
+    <Compile Include="AliceSoft\ArcAFA.cs" />
+    <Compile Include="AliceSoft\ArcALK.cs" />
+    <Compile Include="AliceSoft\ImageAJP.cs" />
+    <Compile Include="AliceSoft\ImageDCF.cs" />
+    <Compile Include="AliceSoft\ImagePMS.cs" />
+    <Compile Include="AnimeGameSystem\ArcANI.cs" />
+    <Compile Include="AnimeGameSystem\WidgetAGS.xaml.cs">
+      <DependentUpon>WidgetAGS.xaml</DependentUpon>
+    </Compile>
+    <Compile Include="Ankh\ArcDAT.cs" />
+    <Compile Include="Ankh\ArcGRP.cs" />
+    <Compile Include="Ankh\AudioPCM.cs" />
+    <Compile Include="Ankh\ImageGPD.cs" />
+    <Compile Include="Ankh\ImageMSK.cs" />
+    <Compile Include="Antique\ArcDAT.cs" />
+    <Compile Include="Antique\ImageGPD.cs" />
+    <Compile Include="Aoi\ImageAGF.cs" />
+    <Compile Include="Apricot\ArcDAT.cs" />
+    <Compile Include="ArcARCX.cs" />
+    <Compile Include="Artemis\ArcMJA.cs" />
+    <None Include="AudioAIFF.cs" />
+    <Compile Include="Basil\ArcMIF.cs" />
+    <Compile Include="Basil\AudioWHC.cs" />
+    <Compile Include="Basil\ImageBCF.cs" />
+    <Compile Include="Basil\ImageNG3.cs" />
+    <Compile Include="BeF\AudioVZY.cs" />
+    <Compile Include="BeF\ImageALO.cs" />
+    <Compile Include="BellDa\ArcDAT.cs" />
+    <Compile Include="BellDa\AudioPW.cs" />
+    <Compile Include="BellDa\ImageCP.cs" />
+    <Compile Include="Bishop\ArcPK.cs" />
+    <Compile Include="Bishop\ImageGSA.cs" />
+    <Compile Include="BlackRainbow\ArcCCF.cs" />
+    <Compile Include="BlackRainbow\ArcIMP.cs" />
+    <Compile Include="BlackRainbow\ArcSPPAK.cs" />
+    <Compile Include="Bonk\ArcPACK.cs" />
+    <Compile Include="Cadath\ArcDAF.cs" />
+    <Compile Include="Cadath\AudioVWF.cs" />
+    <Compile Include="Cadath\ImageCGF.cs" />
+    <Compile Include="Carriere\ArcARC.cs" />
+    <Compile Include="Carriere\ImageCGD.cs" />
+    <Compile Include="CatSystem\ArcDAT.cs" />
+    <Compile Include="CDPA\ArcPACK.cs" />
+    <Compile Include="Cmvs\ArcCPZ1.cs" />
+    <Compile Include="Cmvs\CpzHeader.cs" />
+    <Compile Include="Cmvs\HuffmanDecoder.cs" />
+    <Compile Include="Crc16.cs" />
+    <Compile Include="Cri\ImageGXT.cs" />
+    <Compile Include="Crowd\ImageCRZ.cs" />
+    <Compile Include="CsWare\ArcARC2.cs" />
+    <Compile Include="CsWare\ArcDAT.cs" />
+    <Compile Include="CsWare\ImageB5.cs" />
+    <Compile Include="CsWare\ImageBPC.cs" />
+    <Compile Include="Cyberworks\ArcApp.cs" />
+    <Compile Include="Cyberworks\ArcP8.cs" />
+    <Compile Include="Cyberworks\ImageTB1.cs" />
+    <Compile Include="DaiSystem\ArcPAC.cs" />
+    <Compile Include="DigitalWorks\ArcBIN.cs" />
+    <Compile Include="DigitalWorks\ArcPAC.cs" />
+    <Compile Include="DigitalWorks\ImageTM2.cs" />
+    <Compile Include="DigitalWorks\ImageTX.cs" />
+    <Compile Include="DirectDraw\DxtDecoder.cs" />
+    <Compile Include="DjSystem\ArcDAT.cs" />
+    <Compile Include="DxLib\DxKey.cs" />
+    <Compile Include="elf\ArcAi5DAT.cs" />
+    <Compile Include="elf\ImageRMT.cs" />
+    <Compile Include="EmbeddedResource.cs" />
+    <Compile Include="Emote\ImageDREF.cs" />
+    <Compile Include="Eternity\ArcGLNK.cs" />
+    <Compile Include="Eternity\ImageSGF.cs" />
+    <Compile Include="Ethornell\ImageCBG.cs" />
+    <Compile Include="Eushully\AudioAOG.cs" />
+    <Compile Include="FamilyAdvSystem\ArcCSAF.cs" />
+    <Compile Include="FC01\ArcMRG0.cs" />
+    <Compile Include="FC01\ArcPAK.cs" />
+    <Compile Include="FC01\ImageTIL.cs" />
+    <Compile Include="FC01\ImageWM2.cs" />
+    <Compile Include="FC01\ImageWMK.cs" />
+    <Compile Include="FrontWing\ArcFG.cs" />
+    <Compile Include="FrontWing\ArcFLT.cs" />
+    <Compile Include="FrontWing\ArcVAV.cs" />
+    <Compile Include="FrontWing\ImageFG.cs" />
+    <Compile Include="GLib\ArcG.cs" />
+    <Compile Include="Groover\ArcPCG.cs" />
+    <Compile Include="Gss\ArcARC.cs" />
+    <Compile Include="HCSystem\ArcPAK.cs" />
+    <Compile Include="HCSystem\ImageOPF.cs" />
+    <Compile Include="HuffmanCompression.cs" />
+    <Compile Include="Hypatia\AudioADP.cs" />
+    <Compile Include="Hypatia\ImageLPG.cs" />
+    <Compile Include="Hypatia\ImageWBM.cs" />
+    <Compile Include="Ikura\ArcGAN.cs" />
+    <Compile Include="Ikura\ArcTAN.cs" />
+    <Compile Include="Ikura\ImageGGA.cs" />
+    <Compile Include="Ikura\ImageGGS.cs" />
+    <Compile Include="Ikura\ImageTAN.cs" />
+    <Compile Include="Ikura\ImageVRS.cs" />
+    <Compile Include="ImageMNG.cs" />
+    <Compile Include="Interheart\ArcFPK2.cs" />
+    <Compile Include="Interheart\ImageCandy.cs" />
+    <Compile Include="Ivory\ArcSG.cs" />
+    <Compile Include="Kaguya\ArcPL00.cs" />
+    <Compile Include="Kaguya\ArcPL10.cs" />
+    <Compile Include="Kaguya\ArcPLT.cs" />
+    <Compile Include="Key\ArcPAK.cs" />
+    <Compile Include="Key\AudioOGGPAK.cs" />
+    <Compile Include="Key\ImageCZ.cs" />
+    <Compile Include="Kid\ArcDAT.cs" />
+    <Compile Include="Kid\AudioWAF.cs" />
+    <Compile Include="Kid\ImagePRT.cs" />
+    <Compile Include="KiriKiri\HxCrypt.cs" />
+    <Compile Include="KiriKiri\MoreCrypt.cs" />
+    <Compile Include="KiriKiri\YuzCrypt.cs" />
+    <Compile Include="Lambda\ArcLAX.cs" />
+    <Compile Include="Lambda\ImageCLS.cs" />
+    <Compile Include="Leaf\ArcAR2.cs" />
+    <Compile Include="Leaf\ArcLEAF.cs" />
+    <Compile Include="Leaf\ArcPAK.cs" />
+    <Compile Include="Leaf\AudioP16.cs" />
+    <Compile Include="Leaf\ImageBJR.cs" />
+    <Compile Include="Leaf\ImageLFG.cs" />
+    <Compile Include="Leaf\WidgetLEAF.xaml.cs">
+      <DependentUpon>WidgetLEAF.xaml</DependentUpon>
+    </Compile>
+    <Compile Include="Lilim\ImageIMG.cs" />
+    <Compile Include="LiveMaker\ArcGALX.cs" />
+    <Compile Include="Aims\ArcPACK.cs" />
+    <Compile Include="Lzma\ICoder.cs" />
+    <Compile Include="Lzma\LzmaBase.cs" />
+    <Compile Include="Lzma\LzmaDecoder.cs" />
+    <Compile Include="Lzma\LzOutWindow.cs" />
+    <Compile Include="Lzma\RangeCoder.cs" />
+    <Compile Include="Lzma\RangeCoderBit.cs" />
+    <Compile Include="Lzma\RangeCoderBitTree.cs" />
+    <Compile Include="Macromedia\ArcSWF.cs" />
+    <Compile Include="Maika\ArcBK.cs" />
+    <Compile Include="Maika\ArcMIK01.cs" />
+    <Compile Include="Maika\AudioWV5.cs" />
+    <Compile Include="MangaGamer\ArcSHA.cs" />
+    <Compile Include="Mebius\AudioKOE.cs" />
+    <Compile Include="Mebius\ImageMCG.cs" />
+    <Compile Include="Mnp\ArcMMA.cs" />
+    <Compile Include="MultiFileArchive.cs" />
+    <Compile Include="Musica\ArcANI.cs" />
+    <Compile Include="NitroPlus\ArcLAY.cs" />
+    <Compile Include="NitroPlus\ArcMPK.cs" />
+    <Compile Include="NitroPlus\ArcNPP.cs" />
+    <Compile Include="Noesis\ArcIGA.cs" />
+    <Compile Include="NonColor\ArcMinato.cs" />
+    <Compile Include="Misc\ArcBIN.cs" />
+    <Compile Include="Nekopunch\ImagePBM.cs" />
+    <Compile Include="Nexas\ArcTPF.cs" />
+    <Compile Include="LiveMaker\ImageGALX.cs" />
+    <Compile Include="Nonono\ArcNPF.cs" />
+    <Compile Include="Nonono\ImageIMGX.cs" />
+    <Compile Include="Origin\ArcDAT.cs" />
+    <Compile Include="Origin\ArcGAF.cs" />
+    <Compile Include="Otemoto\ArcTLZ.cs" />
+    <Compile Include="Otemoto\ImageMAG.cs" />
+    <Compile Include="ExHibit\ArcGRP.cs" />
+    <Compile Include="Foster\ArcC24.cs" />
+    <Compile Include="Foster\ArcFA2.cs" />
+    <Compile Include="Foster\ImageC24.cs" />
+    <Compile Include="Foster\ImageC25.cs" />
+    <Compile Include="GameSystem\ArcPureMail.cs" />
+    <Compile Include="GameSystem\AudioADP4.cs" />
+    <Compile Include="ImageLZS.cs" />
+    <Compile Include="ImagePIC.cs" />
+    <Compile Include="ImagePNX.cs" />
+    <Compile Include="ImagePSM.cs" />
+    <Compile Include="Kaas\ArcPB.cs" />
+    <Compile Include="Kaas\AudioKAAS.cs" />
+    <Compile Include="Kaguya\ArcAN21.cs" />
+    <Compile Include="Kaguya\ArcUF.cs" />
+    <Compile Include="KiriKiri\ArcXPK.cs" />
+    <Compile Include="KiriKiri\CzCrypt.cs" />
+    <Compile Include="Kurumi\ImageGRA.cs" />
+    <Compile Include="Lambda\ArcCLS.cs" />
+    <Compile Include="Leaf\ArcPX.cs" />
+    <Compile Include="Littlewitch\ArcDAT.cs" />
+    <Compile Include="LunaSoft\ArcPAC.cs" />
+    <Compile Include="Malie\ArcLIBU.cs" />
+    <Compile Include="Malie\LibScheme.cs" />
+    <Compile Include="Malie\MalieEncryption.cs" />
+    <Compile Include="Marble\ArcDNS.cs" />
+    <Compile Include="Marble\ImageYP.cs" />
+    <Compile Include="Masys\ArcMGS.cs" />
+    <Compile Include="Masys\ImageALP.cs" />
+    <Compile Include="MicroVision\ArcARC.cs" />
+    <Compile Include="MicroVision\ArcGSD.cs" />
+    <Compile Include="MicroVision\AudioIKM.cs" />
+    <Compile Include="MicroVision\ImageGPC.cs" />
+    <Compile Include="Morning\ArcPAK.cs" />
+    <Compile Include="PackedStream.cs" />
+    <Compile Include="Palette\ArcPAK2.cs" />
+    <Compile Include="PalmTree\ArcAR.cs" />
+    <Compile Include="PkWare\WidgetZIP.xaml.cs">
+      <DependentUpon>WidgetZIP.xaml</DependentUpon>
+    </Compile>
+    <Compile Include="Qlie\DelphiDeserializer.cs" />
+    <Compile Include="Qlie\Encryption.cs" />
+    <Compile Include="Qlie\ImageABMP.cs" />
+    <Compile Include="Qlie\ImageARGB.cs" />
+    <Compile Include="RealLive\ArcKOE.cs" />
+    <Compile Include="RealLive\ArcSEEN.cs" />
+    <Compile Include="RealLive\ImageG00Jpeg.cs" />
+    <Compile Include="ResourceSettings.cs" />
+    <Compile Include="Rits\ImageHBM.cs" />
+    <Compile Include="RPM\ArcZENOS.cs" />
+    <Compile Include="rUGP\AudioRHA.cs" />
+    <Compile Include="Lilim\ArcFGA.cs" />
+    <Compile Include="ScenePlayer\ArcPMA.cs" />
+    <Compile Include="ScenePlayer\ArcPMX.cs" />
+    <Compile Include="Scoop\ArcGX.cs" />
+    <Compile Include="Scoop\ImageSCP.cs" />
+    <Compile Include="Seraphim\ArcArchAngel.cs" />
+    <Compile Include="Seraphim\ArcCP3.cs" />
+    <Compile Include="Seraphim\ArcMC.cs" />
+    <Compile Include="Seraphim\ArcSCN.cs" />
+    <Compile Include="Seraphim\ArcVoice.cs" />
+    <Compile Include="Seraphim\ImageCP3.cs" />
+    <Compile Include="ShiinaRio\ArcWARC1.0.cs" />
+    <Compile Include="ShiinaRio\ImageCHD.cs" />
+    <Compile Include="Slg\ImageTIM.cs" />
+    <Compile Include="Software House Parsley\ArcCG2.cs" />
+    <Compile Include="Software House Parsley\ArcPAC.cs" />
+    <Compile Include="Software House Parsley\ArcUCG.cs" />
+    <Compile Include="Software House Parsley\ImagePCG.cs" />
+    <Compile Include="Speed\ArcARC.cs" />
+    <Compile Include="Stack\ArcGPK.cs" />
+    <Compile Include="Strikes\ArcPCK.cs" />
+    <Compile Include="Ads\ArcPOG.cs" />
+    <Compile Include="Strikes\ImageLAG.cs" />
+    <Compile Include="StudioJikkenshitsu\ArcUMPK.cs" />
+    <Compile Include="StudioJikkenshitsu\ImageDAT.cs" />
+    <Compile Include="StudioJikkenshitsu\ImageGRC.cs" />
+    <Compile Include="StudioJikkenshitsu\ImageGRD.cs" />
+    <Compile Include="StudioJikkenshitsu\SjTransform.cs" />
+    <Compile Include="StudioJikkenshitsu\WidgetSJDAT.xaml.cs">
+      <DependentUpon>WidgetSJDAT.xaml</DependentUpon>
+    </Compile>
+    <Compile Include="StudioSakura\ArcDAT.cs" />
+    <Compile Include="Silky\ImageGRD.cs" />
+    <Compile Include="Slg\ArcSPD.cs" />
+    <Compile Include="Software House Parsley\ArcCG.cs" />
+    <Compile Include="Artemis\ArcPFS.cs" />
+    <Compile Include="AudioWMA.cs" />
+    <Compile Include="BlackRainbow\ArcDAT.cs" />
+    <Compile Include="BlackRainbow\ArcDX.cs" />
+    <Compile Include="C4\AudioVMD.cs" />
+    <Compile Include="C4\ImageGD.cs" />
+    <Compile Include="Cadath\ArcKAR.cs" />
+    <Compile Include="Cadath\ImageKGF.cs" />
+    <Compile Include="Cmvs\ArcCPZ2.cs" />
+    <Compile Include="Cmvs\AudioMV2.cs" />
+    <Compile Include="Cmvs\ImageMSK.cs" />
+    <Compile Include="Cmvs\ImagePB2.cs" />
+    <Compile Include="Cromwell\ArcPAK.cs" />
+    <Compile Include="Ellefin\ArcEPK.cs" />
+    <Compile Include="Entis\ArcPAC.cs" />
+    <Compile Include="ExeFile.cs" />
+    <Compile Include="GameSystem\ArcCHR.cs" />
+    <Compile Include="GameSystem\ArcCMP.cs" />
+    <Compile Include="GameSystem\ArcDAT.cs" />
+    <Compile Include="GameSystem\ImageALP.cs" />
+    <Compile Include="GameSystem\ImageBGD.cs" />
+    <Compile Include="GameSystem\ImageCGD.cs" />
+    <Compile Include="GameSystem\ImageCHR.cs" />
+    <Compile Include="GameSystem\ImageTEXB.cs" />
+    <Compile Include="HSP\ArcDPM.cs" />
+    <Compile Include="Lz4Stream.cs" />
+    <Compile Include="Majiro\ImageRC8.cs" />
+    <Compile Include="Mixwill\ArcARC0.cs" />
+    <Compile Include="Mixwill\ImagePB00.cs" />
+    <Compile Include="Nejii\ArcCDT.cs" />
+    <Compile Include="Nejii\ArcPCD.cs" />
+    <Compile Include="NSystem\ArcFJSYS.cs" />
+    <Compile Include="NSystem\ImageMGD.cs" />
+    <Compile Include="NSystem\WidgetMSD.xaml.cs">
+      <DependentUpon>WidgetMSD.xaml</DependentUpon>
+    </Compile>
+    <Compile Include="OneUp\ArcARC.cs" />
+    <Compile Include="Pandora\ImageXL24.cs" />
+    <Compile Include="rUGP\ArcRIO.cs" />
+    <Compile Include="Astronauts\ArcGXP.cs" />
+    <Compile Include="Banana\ImageGEC.cs" />
+    <Compile Include="BlackRainbow\ArcPAK.cs" />
+    <Compile Include="BlueGale\VideoAMV.cs" />
+    <Compile Include="CaramelBox\ArcARC3.cs" />
+    <Compile Include="CaramelBox\ArcARC4.cs" />
+    <Compile Include="CaramelBox\ImageFCB.cs" />
+    <Compile Include="Circus\ArcCRM.cs" />
+    <Compile Include="Circus\ImageCRXD.cs" />
+    <Compile Include="Cmvs\ArcPBZ.cs" />
+    <Compile Include="Cmvs\AudioMV.cs" />
+    <Compile Include="Cmvs\ImagePSB.cs" />
+    <Compile Include="Crc32.cs" />
+    <Compile Include="Crowd\ImageGAX.cs" />
+    <Compile Include="Cyberworks\ArcDAT.cs" />
+    <Compile Include="Cyberworks\AudioTINK.cs" />
+    <Compile Include="Bruns\AudioUM3.cs" />
+    <Compile Include="Bruns\ImageEENC.cs" />
+    <Compile Include="Cyberworks\ImageTINK.cs" />
+    <Compile Include="Cyberworks\WidgetBELL.xaml.cs">
+      <DependentUpon>WidgetBELL.xaml</DependentUpon>
+    </Compile>
+    <Compile Include="DDSystem\ArcDDP.cs" />
+    <Compile Include="Dogenzaka\ArcBIN.cs" />
+    <Compile Include="Eagls\WidgetEAGLS.xaml.cs">
+      <DependentUpon>WidgetEAGLS.xaml</DependentUpon>
+    </Compile>
+    <Compile Include="EntExec\ArcCAB.cs" />
+    <Compile Include="ExHibit\WidgetGYU.xaml.cs">
+      <DependentUpon>WidgetGYU.xaml</DependentUpon>
+    </Compile>
+    <Compile Include="ImageMB.cs" />
+    <Compile Include="Ipac\ArcIPAC.cs" />
+    <Compile Include="Ipac\AudioWST.cs" />
+    <Compile Include="Ipac\ImageIES.cs" />
+    <Compile Include="Irrlicht\ArcARK.cs" />
+    <Compile Include="Irrlicht\ArcPACK.cs" />
+    <Compile Include="Ivory\ArcPK.cs" />
+    <Compile Include="Ivory\ArcPX.cs" />
+    <Compile Include="Ivory\AudioCTRK.cs" />
+    <Compile Include="Ivory\ImageMMD.cs" />
+    <Compile Include="Ivory\ImageMOE.cs" />
+    <Compile Include="Ivory\ImageSG.cs" />
+    <Compile Include="Kaguya\ArcLIN2.cs" />
+    <Compile Include="Kiss\ArcARC.cs" />
+    <Compile Include="KScript\ArcKPC.cs" />
+    <Compile Include="KScript\ImageKGP.cs" />
+    <Compile Include="KScript\ImageKSL.cs" />
+    <Compile Include="Leaf\ArcA.cs" />
+    <Compile Include="Leaf\ArcAM.cs" />
+    <Compile Include="Leaf\ArcLAC.cs" />
+    <Compile Include="Leaf\ArcTEX.cs" />
+    <Compile Include="Leaf\AudioG.cs" />
+    <Compile Include="Leaf\AudioW.cs" />
+    <Compile Include="Leaf\ImageLGF.cs" />
+    <Compile Include="Leaf\ImagePX.cs" />
+    <Compile Include="LiveMaker\ArcVF.cs" />
+    <Compile Include="PkWare\ArcZIP.cs" />
+    <Compile Include="AudioVOC.cs" />
+    <Compile Include="AZSys\WidgetAZ.xaml.cs">
+      <DependentUpon>WidgetAZ.xaml</DependentUpon>
+    </Compile>
+    <Compile Include="Circus\ArcValkyrieComplex.cs" />
+    <Compile Include="CommonStreams.cs" />
+    <Compile Include="Cri\ArcCPK.cs" />
+    <Compile Include="Cri\ArcSPC.cs" />
+    <Compile Include="Cri\AudioADX.cs" />
+    <Compile Include="Cri\AudioHCA.cs" />
+    <Compile Include="Cri\BigEndianReader.cs" />
+    <Compile Include="Cri\ImageSPC.cs" />
+    <Compile Include="Cri\ImageXTX.cs" />
+    <Compile Include="DxLib\ArcMED.cs" />
+    <Compile Include="DxLib\WidgetSCR.xaml.cs">
+      <DependentUpon>WidgetSCR.xaml</DependentUpon>
+    </Compile>
+    <Compile Include="elf\ArcVOL.cs" />
+    <Compile Include="elf\ImageGPH.cs" />
+    <Compile Include="EmonEngine\ArcEME.cs" />
+    <Compile Include="EmonEngine\ImageBMP.cs" />
+    <Compile Include="Entis\ErisaMatrix.cs" />
+    <Compile Include="Hexenhaus\ArcARCC.cs" />
+    <Compile Include="Hexenhaus\ArcODIO.cs" />
+    <Compile Include="Emote\ArcPSB.cs" />
+    <Compile Include="Hexenhaus\ArcWAG.cs" />
+    <Compile Include="Ikura\ImageYGP.cs" />
+    <Compile Include="ImageLZ.cs" />
+    <Compile Include="Dogenzaka\ImageRSA.cs" />
+    <Compile Include="KiriKiri\ChainReactionCrypt.cs" />
+    <Compile Include="Liar\ImageLIM.cs" />
+    <Compile Include="LiveMaker\ImageGAL.cs" />
+    <Compile Include="LiveMaker\WidgetGAL.xaml.cs">
+      <DependentUpon>WidgetGAL.xaml</DependentUpon>
+    </Compile>
+    <Compile Include="Maika\ArcMK2.cs" />
+    <Compile Include="MangaGamer\WidgetMGPK.xaml.cs">
+      <DependentUpon>WidgetMGPK.xaml</DependentUpon>
+    </Compile>
+    <Compile Include="Marble\VideoANIM.cs" />
+    <Compile Include="MD5.cs" />
+    <Compile Include="Moonhir\ArcFPK.cs" />
+    <Compile Include="Morning\ArcTTD.cs" />
+    <Compile Include="Musica\ArcPAZ.cs" />
+    <Compile Include="Musica\ArcSQZ.cs" />
+    <Compile Include="Musica\WidgetPAZ.xaml.cs">
+      <DependentUpon>WidgetPAZ.xaml</DependentUpon>
+    </Compile>
+    <Compile Include="Nekopunch\ArcPAK.cs" />
+    <Compile Include="NekoSDK\ArcDAT.cs" />
+    <Compile Include="NekoSDK\ArcPAK.cs" />
+    <Compile Include="NekoSDK\ImageALP.cs" />
+    <Compile Include="NitroPlus\ArcPAK.cs" />
+    <Compile Include="MnoViolet\ImageDIF.cs" />
+    <Compile Include="Nexas\ImageGRP.cs" />
+    <Compile Include="NitroPlus\ArcNPK.cs" />
+    <Compile Include="NitroPlus\WidgetNPK.xaml.cs">
+      <DependentUpon>WidgetNPK.xaml</DependentUpon>
+    </Compile>
+    <Compile Include="NonColor\ArcACV.cs" />
+    <Compile Include="NonColor\ArcDAT.cs" />
+    <Compile Include="Crc64.cs" />
+    <Compile Include="NonColor\WidgetNCARC.xaml.cs">
+      <DependentUpon>WidgetNCARC.xaml</DependentUpon>
+    </Compile>
+    <Compile Include="NScripter\ArcNS2.cs" />
+    <Compile Include="Patisserie\ArcBIN.cs" />
+    <Compile Include="Patisserie\ArcRAW.cs" />
+    <Compile Include="Primel\ArcPCF.cs" />
+    <Compile Include="Primel\Compression.cs" />
+    <Compile Include="Primel\Encryption.cs" />
+    <Compile Include="Primel\ImageGBC.cs" />
+    <Compile Include="Primel\RC6.cs" />
+    <Compile Include="Primel\SHA256.cs" />
+    <Compile Include="RC4.cs" />
+    <Compile Include="RealLive\ArcG00.cs" />
+    <Compile Include="RealLive\ArcOVK.cs" />
+    <Compile Include="RealLive\AudioNWA.cs" />
+    <Compile Include="RealLive\AudioOWP.cs" />
+    <Compile Include="RealLive\ImageG00.cs" />
+    <Compile Include="RealLive\ImagePDT.cs" />
+    <Compile Include="rUGP\ImageRIP.cs" />
+    <Compile Include="rUGP\ImageS5I.cs" />
+    <Compile Include="ScrPlayer\ArcPAK.cs" />
+    <Compile Include="ScrPlayer\ImageI.cs" />
+    <Compile Include="ShiinaRio\WarcEncryption.cs" />
+    <Compile Include="Silky\ArcAzurite.cs" />
+    <Compile Include="Silky\ImageZIT.cs" />
+    <Compile Include="SimpleEncryption.cs" />
+    <Compile Include="Slg\ArcSZS.cs" />
+    <Compile Include="Slg\AudioVOI.cs" />
+    <Compile Include="Slg\ImageALB.cs" />
+    <Compile Include="Slg\ImageTIG.cs" />
+    <Compile Include="Softpal\ArcPAC.cs" />
+    <Compile Include="Softpal\AudioBGM.cs" />
+    <Compile Include="Softpal\ImagePGD.cs" />
+    <Compile Include="Entis\ArcERI.cs" />
+    <Compile Include="BlackRainbow\ArcADS.cs" />
+    <Compile Include="Amaterasu\ImageGRP.cs" />
+    <Compile Include="AnimeGameSystem\ArcDAT.cs" />
+    <Compile Include="AnimeGameSystem\AudioPCM.cs" />
+    <Compile Include="Aoi\ArcBOX.cs" />
+    <Compile Include="Aoi\ArcVFS.cs" />
+    <Compile Include="Aoi\AudioAOG.cs" />
+    <Compile Include="AZSys\ArcEncrypted.cs" />
+    <Compile Include="AZSys\FastMersenneTwister.cs" />
+    <Compile Include="AZSys\ImageTYP1.cs" />
+    <Compile Include="BlueGale\ArcSNN.cs" />
+    <Compile Include="BlueGale\ImageZBM.cs" />
+    <Compile Include="Circus\ArcPCK.cs" />
+    <Compile Include="Cmvs\ArcCPZ.cs" />
+    <Compile Include="Pandora\ArcPBX.cs" />
+    <Compile Include="Banana\ArcPK.cs" />
+    <Compile Include="Banana\ImageMAG.cs" />
+    <Compile Include="CatSystem\ArcHG2.cs" />
+    <Compile Include="CatSystem\ImageHG2.cs" />
+    <Compile Include="Cmvs\CmvsMD5.cs" />
+    <Compile Include="Cmvs\ImagePB3.cs" />
+    <Compile Include="CsWare\ArcPCS.cs" />
+    <Compile Include="DenSDK\ArcDAF.cs" />
+    <Compile Include="elf\ArcVSD.cs" />
+    <Compile Include="Entis\ErisaNemesis.cs" />
+    <Compile Include="Escude\ArcBIN.cs" />
+    <Compile Include="Eushully\ArcGPC.cs" />
+    <Compile Include="Eushully\ImageGP.cs" />
+    <Compile Include="Favorite\ArcBIN.cs" />
+    <Compile Include="Favorite\ArcHZC.cs" />
+    <Compile Include="Favorite\ImageHZC.cs" />
+    <Compile Include="FC01\ArcMCA.cs" />
+    <Compile Include="FC01\ImageCLM.cs" />
+    <Compile Include="FC01\WidgetMCG.xaml.cs">
+      <DependentUpon>WidgetMCG.xaml</DependentUpon>
+    </Compile>
+    <Compile Include="Glib2\ArcG2.cs" />
+    <Compile Include="Glib2\ImagePGX.cs" />
+    <Compile Include="ImagePSD.cs" />
+    <Compile Include="Kaguya\ArcANM.cs" />
+    <Compile Include="Kaguya\ArcLINK.cs" />
+    <Compile Include="Kaguya\ImageAO.cs" />
+    <Compile Include="Kaguya\ImageAPS.cs" />
+    <Compile Include="KiriKiri\CryptAlgorithms.cs" />
+    <Compile Include="Liar\ArcLWG.cs" />
+    <Compile Include="MokoPro\CompressedFile.cs" />
+    <Compile Include="Propeller\ArcMGR.cs" />
+    <Compile Include="Propeller\ArcMPK.cs" />
+    <Compile Include="Propeller\ImageMGR.cs" />
+    <Compile Include="Silky\ArcAi6Win.cs" />
+    <Compile Include="Silky\ImageAKB.cs" />
+    <Compile Include="Softpal\ArcVAFS.cs" />
+    <Compile Include="Softpal\ImageBPIC.cs" />
+    <Compile Include="Softpal\ImagePIC.cs" />
+    <Compile Include="StudioEgo\ArcPAK0.cs" />
+    <Compile Include="StudioEgo\ImageANT.cs" />
+    <Compile Include="Succubus\ArcARC.cs" />
+    <Compile Include="Succubus\ImageGH.cs" />
+    <Compile Include="SuperNekoX\ArcGPC.cs" />
+    <Compile Include="Sviu\ArcPKZ.cs" />
+    <Compile Include="Sviu\AudioKOG.cs" />
+    <Compile Include="Sviu\ImageGBP.cs" />
+    <Compile Include="Sviu\ImageJBP.cs" />
+    <Compile Include="SysD\ArcDPK.cs" />
+    <Compile Include="SysD\AudioDWV.cs" />
+    <Compile Include="SysD\ImageDBM.cs" />
+    <Compile Include="Tactics\ArcYU.cs" />
+    <Compile Include="Tactics\WidgetTactics.xaml.cs">
+      <DependentUpon>WidgetTactics.xaml</DependentUpon>
+    </Compile>
+    <Compile Include="Tail\ArcCAF.cs" />
+    <Compile Include="Tail\ArcPKG.cs" />
+    <Compile Include="Tail\ImageCFP.cs" />
+    <Compile Include="Tamamo\ArcPCK.cs" />
+    <Compile Include="Tamamo\WidgetPCK.xaml.cs">
+      <DependentUpon>WidgetPCK.xaml</DependentUpon>
+    </Compile>
+    <Compile Include="TamaSoft\ArcEPK.cs" />
+    <Compile Include="TamaSoft\AudioESD.cs" />
+    <Compile Include="TamaSoft\ImageBTN.cs" />
+    <Compile Include="TamaSoft\ImageSUR.cs" />
+    <Compile Include="Tanaka\ArcARC0.cs" />
+    <Compile Include="Tanaka\ArcARCG.cs" />
+    <Compile Include="Tanaka\ArcBMX.cs" />
+    <Compile Include="Tanaka\ArcMBF.cs" />
+    <Compile Include="Tanaka\ArcSMV.cs" />
+    <Compile Include="Tanaka\ArcVPK.cs" />
+    <Compile Include="Tanaka\ArcWRC.cs" />
+    <Compile Include="Tanaka\ArcWSM.cs" />
+    <Compile Include="Tanaka\ImageBC.cs" />
+    <Compile Include="TanukiSoft\ArcTAC.cs" />
+    <Compile Include="TanukiSoft\ImageAF.cs" />
+    <Compile Include="Taskforce\ArcDAT.cs" />
+    <Compile Include="TechnoBrain\ArcIPQ.cs" />
+    <Compile Include="TechnoBrain\AudioWAPE.cs" />
+    <Compile Include="TechnoBrain\ImageIPF.cs" />
+    <Compile Include="TechnoBrain\ImageIPH.cs" />
+    <Compile Include="DxLib\ArcDX.cs" />
+    <Compile Include="Eternity\ArcMiris.cs" />
+    <Compile Include="Bishop\ArcBSA.cs" />
+    <Compile Include="Bishop\ArcBSC.cs" />
+    <Compile Include="Bishop\ImageBSG.cs" />
+    <Compile Include="BitStream.cs" />
+    <Compile Include="CatSystem\ArcHG3.cs" />
+    <Compile Include="Cherry\ArcMyk.cs" />
+    <Compile Include="Debonosu\ArcPAK.cs" />
+    <Compile Include="elf\ImageG24.cs" />
+    <Compile Include="elf\ImageGP8.cs" />
+    <Compile Include="ExHibit\ImageGYU.cs" />
+    <Compile Include="Ffa\AudioWA2.cs" />
+    <Compile Include="Gpk2\ArcGPK2.cs" />
+    <Compile Include="Gpk2\ImageGFB.cs" />
+    <Compile Include="MersenneTwister.cs" />
+    <Compile Include="Nags\ArcNFS.cs" />
+    <Compile Include="Nags\ImageNGP.cs" />
+    <Compile Include="Palette\ArcCHR.cs" />
+    <Compile Include="Palette\ArcPAK.cs" />
+    <Compile Include="Palette\ImagePGA.cs" />
+    <Compile Include="Qlie\ArcABMP.cs" />
+    <Compile Include="Qlie\ImageDPNG.cs" />
+    <Compile Include="Qlie\QlieMersenneTwister.cs" />
+    <Compile Include="Qlie\WidgetQLIE.xaml.cs">
+      <DependentUpon>WidgetQLIE.xaml</DependentUpon>
+    </Compile>
+    <Compile Include="Sas5\ArcIAR.cs" />
+    <Compile Include="Sas5\ArcSec5.cs" />
+    <Compile Include="Sas5\ArcWAR.cs" />
+    <Compile Include="Sas5\ImageIAR.cs" />
+    <Compile Include="SHSystem\ArcHXP.cs" />
+    <Compile Include="Silky\ArcAWF.cs" />
+    <Compile Include="Silky\ImageMSK.cs" />
+    <Compile Include="Emic\ArcPACK.cs" />
+    <Compile Include="Emic\ImageMWP.cs" />
+    <Compile Include="Ethornell\AudioBGI.cs" />
+    <Compile Include="Eushully\ArcALF.cs" />
+    <Compile Include="Eushully\ImageAGF.cs" />
+    <Compile Include="ImagePTI.cs" />
+    <Compile Include="Lilim\ArcABM.cs" />
+    <Compile Include="ActiveSoft\ArcADPACK.cs" />
+    <Compile Include="AdvSys\ArcAdvSysT.cs" />
+    <Compile Include="Cri\ArcAFS.cs" />
+    <Compile Include="elf\ArcAi5Win.cs" />
+    <Compile Include="Ail\ArcAil.cs" />
+    <Compile Include="AliceSoft\ArcALD.cs" />
+    <Compile Include="Amaterasu\ArcAMI.cs" />
+    <Compile Include="Lilim\ArcAOS.cs" />
+    <Compile Include="ArcAST.cs" />
+    <Compile Include="ArcAVC.cs" />
+    <Compile Include="AZSys\ArcAZSys.cs" />
+    <Compile Include="Ethornell\ArcBGI.cs" />
+    <Compile Include="Ffa\ArcBlackPackage.cs" />
+    <Compile Include="Macromedia\ArcCCT.cs" />
+    <Compile Include="Cherry\ArcCherry.cs" />
+    <Compile Include="Circus\ArcCircus.cs" />
+    <Compile Include="ArcCommon.cs" />
+    <Compile Include="Dac\ArcDPK.cs" />
+    <Compile Include="Ikura\ArcDRS.cs" />
+    <Compile Include="Eagls\ArcEAGLS.cs" />
+    <Compile Include="StudioEgo\ArcEGO.cs" />
+    <Compile Include="Ffa\ArcFFA.cs" />
+    <Compile Include="Interheart\ArcFPK.cs" />
+    <Compile Include="Favorite\ArcFVP.cs" />
+    <Compile Include="NScripter\EncryptedStream.cs" />
+    <Compile Include="NScripter\ArcSAR.cs" />
+    <Compile Include="NScripter\WidgetNSA.xaml.cs">
+      <DependentUpon>WidgetNSA.xaml</DependentUpon>
+    </Compile>
+    <Compile Include="Pajamas\ArcGameDat.cs" />
+    <Compile Include="G2\ArcGCEX.cs" />
+    <Compile Include="BlackCyc\ArcGPK.cs" />
+    <Compile Include="BlackRainbow\ArcGSP.cs" />
+    <Compile Include="GsPack\ArcGsPack.cs" />
+    <Compile Include="elf\ArcHED.cs" />
+    <Compile Include="RPM\ArcARC.cs" />
+    <Compile Include="RPM\WidgetARC.xaml.cs">
+      <DependentUpon>WidgetARC.xaml</DependentUpon>
+    </Compile>
+    <Compile Include="Silky\ArcARC.cs" />
+    <Compile Include="Silky\ArcIFL.cs" />
+    <Compile Include="ArcIKS.cs" />
+    <Compile Include="ArcPACKDAT.cs" />
+    <Compile Include="CatSystem\ArcINT.cs" />
+    <Compile Include="ArcISA.cs" />
+    <Compile Include="Kaas\ArcKAAS.cs" />
+    <Compile Include="Kaguya\ArcKaguya.cs" />
+    <Compile Include="Selene\ArcKCAP.cs" />
+    <Compile Include="Hypatia\ArcKogado.cs" />
+    <Compile Include="Malie\ArcLIB.cs" />
+    <Compile Include="Lucifen\ArcLPK.cs" />
+    <Compile Include="Tactics\ArcLST.cs" />
+    <Compile Include="MAI\ArcMAI.cs" />
+    <Compile Include="Majiro\ArcMajiro.cs" />
+    <Compile Include="Marble\ArcMBL.cs" />
+    <Compile Include="Silky\ArcMFG.cs" />
+    <Compile Include="Masys\ArcMGD.cs" />
+    <Compile Include="MangaGamer\ArcMGPK.cs" />
+    <Compile Include="MnoViolet\ArcMnoViolet.cs" />
+    <Compile Include="FC01\ArcMRG.cs" />
+    <Compile Include="ArcNEKO.cs" />
+    <Compile Include="Nexas\ArcPAC.cs" />
+    <Compile Include="NitroPlus\ArcNitro.cs" />
+    <Compile Include="Entis\ArcNOA.cs" />
+    <Compile Include="NitroPlus\ArcNPA.cs" />
+    <Compile Include="NScripter\ArcNSA.cs" />
+    <Compile Include="RiddleSoft\ArcPAC.cs" />
+    <Compile Include="Crowd\ArcPCK.cs" />
+    <Compile Include="FlyingShine\ArcPD.cs" />
+    <Compile Include="Tmr-Hiro\ArcPAC.cs" />
+    <Compile Include="Tmr-Hiro\AudioTmr.cs" />
+    <Compile Include="Tmr-Hiro\ImageGRD.cs" />
+    <Compile Include="TopCat\ArcTCD1.cs" />
+    <Compile Include="TopCat\ArcTCD3.cs" />
+    <Compile Include="TopCat\ImageSPD.cs" />
+    <Compile Include="Triangle\ArcBMX.cs" />
+    <Compile Include="Triangle\ArcCGF.cs" />
+    <Compile Include="Triangle\ArcDAT.cs" />
+    <Compile Include="Triangle\ArcIAF.cs" />
+    <Compile Include="Triangle\ImageTRI.cs" />
+    <Compile Include="Ucom\ArcDATA.cs" />
+    <Compile Include="Ucom\ArcUK.cs" />
+    <Compile Include="Ucom\ImageGPC.cs" />
+    <Compile Include="uGOS\ArcDET.cs" />
+    <Compile Include="uGOS\ImageBMP.cs" />
+    <Compile Include="AdvSys\ArcGR2.cs" />
+    <Compile Include="uGOS\ImageTXT.cs" />
+    <Compile Include="UMeSoft\ArcMGX.cs" />
+    <Compile Include="UMeSoft\ArcPK.cs" />
+    <Compile Include="Qlie\ArcQLIE.cs" />
+    <Compile Include="RenPy\ArcRPA.cs" />
+    <Compile Include="ShiinaRio\ArcS25.cs" />
+    <Compile Include="Rits\ArcSAF.cs" />
+    <Compile Include="BlackCyc\ArcVPK.cs" />
+    <Compile Include="Unity\ArcASSET.cs" />
+    <Compile Include="Unity\ArcBIN.cs" />
+    <Compile Include="Unity\ArcDSM.cs" />
+    <Compile Include="Unity\ArcSpVM.cs" />
+    <Compile Include="Unity\ArcUnityFS.cs" />
+    <Compile Include="Unity\Asset.cs" />
+    <Compile Include="Unity\AssetReader.cs" />
+    <Compile Include="Unity\AudioClip.cs" />
+    <Compile Include="Unity\AudioFSB5.cs" />
+    <Compile Include="Unity\Bc7Decoder.cs" />
+    <Compile Include="Unity\BundleStream.cs" />
+    <None Include="packages.config" />
+    <None Include="Unity\Gx4Lib\ArcDAT.cs" />
+    <Compile Include="Unity\OggStream.cs" />
+    <Compile Include="Unity\PMaster\ArcDAT.cs" />
+    <Compile Include="Unity\ResourcesAssets.cs" />
+    <Compile Include="Unity\Texture2D.cs" />
+    <Compile Include="Unity\Utage\ImageUTAGE.cs" />
+    <Compile Include="Unity\Vorbis.cs" />
+    <Compile Include="Valkyria\ArcAM2.cs" />
+    <Compile Include="Valkyria\ArcDAT.cs" />
+    <Compile Include="Valkyria\ArcODN.cs" />
+    <Compile Include="Valkyria\ImageMAL.cs" />
+    <Compile Include="Valkyria\ImageMG2.cs" />
+    <Compile Include="Vitamin\ImageMFC.cs" />
+    <Compile Include="Vitamin\ImageSBI.cs" />
+    <Compile Include="VnEngine\ArcAXR.cs" />
+    <Compile Include="VnEngine\ImageZAW.cs" />
+    <EmbeddedResource Include="Abogado\keytable.dat" />
+    <EmbeddedResource Include="Strings\arcStrings.ja-JP.resx" />
+    <EmbeddedResource Include="Unity\strings.dat" />
+    <None Include="WebP\Alpha.cs" />
+    <None Include="WebP\Decoder.cs">
+      <SubType>Code</SubType>
+    </None>
+    <None Include="WebP\Filters.cs" />
+    <None Include="WebP\Huffman.cs" />
+    <None Include="WebP\ImageWEBP.cs">
+      <SubType>Code</SubType>
+    </None>
+    <None Include="WebP\Lossless.cs" />
+    <Compile Include="Risa\ImageSYG.cs" />
+    <Compile Include="VnSystem\ArcVFS.cs" />
+    <Compile Include="Will\ArcPNA.cs" />
+    <Compile Include="Will\ArcPulltop.cs" />
+    <Compile Include="Will\ArcWIP.cs" />
+    <Compile Include="Winters\ArcDAT.cs" />
+    <Compile Include="Winters\ArcIFP.cs" />
+    <Compile Include="Winters\ArcIFX.cs" />
+    <Compile Include="Xuse\ArcBIN.cs" />
+    <Compile Include="Xuse\ArcGD.cs" />
+    <Compile Include="Xuse\ArcWAG.cs" />
+    <Compile Include="Xuse\ArcXARC.cs" />
+    <Compile Include="Xuse\ArcXuse.cs" />
+    <Compile Include="YaneSDK\ArcDAT.cs" />
+    <Compile Include="YaneSDK\ArcHibiki.cs" />
+    <Compile Include="Yatagarasu\ArcPKG.cs" />
+    <Compile Include="Yatagarasu\ArcPKG2.cs" />
+    <Compile Include="Youkai\ArcDAT.cs" />
+    <Compile Include="Yox\ArcYOX.cs" />
+    <Compile Include="Yuka\ArcYKC.cs" />
+    <Compile Include="BlackCyc\AudioVAW.cs" />
+    <Compile Include="WildBug\AudioWPN.cs" />
+    <Compile Include="WildBug\AudioWWA.cs" />
+    <Compile Include="Entis\EriReader.cs" />
+    <Compile Include="Lilim\ImageABM.cs" />
+    <Compile Include="G2\ImageBGRA.cs" />
+    <Compile Include="BlackCyc\ImageDWQ.cs" />
+    <Compile Include="elf\ImageHIZ.cs" />
+    <Compile Include="Interheart\ImageKG.cs" />
+    <Compile Include="Yuka\ImageYKG.cs" />
+    <Compile Include="Entis\MioDecoder.cs" />
+    <Compile Include="Majiro\WidgetRCT.xaml.cs">
+      <DependentUpon>WidgetRCT.xaml</DependentUpon>
+    </Compile>
+    <Compile Include="YuRis\ImageYCG.cs" />
+    <Compile Include="Zyx\ArcBDF.cs" />
+    <Compile Include="Zyx\ImageMTL.cs" />
+    <Compile Include="Zyx\ImageSPL.cs" />
+    <EmbeddedResource Include="Strings\arcStrings.zh-Hans.resx" />
+    <Compile Include="Seraphim\ArcSeraph.cs" />
+    <Compile Include="ArcSPack.cs" />
+    <Compile Include="NitroPlus\ArcSteinsGate.cs" />
+    <Compile Include="Triangle\ArcSUD.cs" />
+    <Compile Include="Tactics\ArcTactics.cs" />
+    <Compile Include="ShiinaRio\ArcWARC.cs" />
+    <Compile Include="WildBug\ArcWBP.cs" />
+    <Compile Include="Will\ArcWILL.cs" />
+    <Compile Include="Liar\ArcXFL.cs" />
+    <Compile Include="KiriKiri\ArcXP3.cs" />
+    <Compile Include="YuRis\ArcYPF.cs" />
+    <Compile Include="Macromedia\AudioEDIM.cs" />
+    <Compile Include="Crowd\AudioEOG.cs" />
+    <Compile Include="Entis\AudioMIO.cs" />
+    <Compile Include="AudioMP3.cs" />
+    <Compile Include="ShiinaRio\AudioOGV.cs" />
+    <Compile Include="ShiinaRio\AudioPAD.cs" />
+    <Compile Include="Circus\AudioPCM.cs" />
+    <Compile Include="ScenePlayer\AudioPMW.cs" />
+    <Compile Include="Ffa\AudioWA1.cs" />
+    <Compile Include="Marble\AudioWADY.cs" />
+    <Compile Include="Blowfish.cs" />
+    <Compile Include="Camellia.cs" />
+    <Compile Include="Amaterasu\CreateAMIWidget.xaml.cs">
+      <DependentUpon>CreateAMIWidget.xaml</DependentUpon>
+    </Compile>
+    <Compile Include="CatSystem\CreateINTWidget.xaml.cs">
+      <DependentUpon>CreateINTWidget.xaml</DependentUpon>
+    </Compile>
+    <Compile Include="NitroPlus\CreateNPAWidget.xaml.cs">
+      <DependentUpon>CreateNPAWidget.xaml</DependentUpon>
+    </Compile>
+    <Compile Include="NScripter\CreateONSWidget.xaml.cs">
+      <DependentUpon>CreateONSWidget.xaml</DependentUpon>
+    </Compile>
+    <Compile Include="FlyingShine\CreatePDWidget.xaml.cs">
+      <DependentUpon>CreatePDWidget.xaml</DependentUpon>
+    </Compile>
+    <Compile Include="RenPy\CreateRPAWidget.xaml.cs">
+      <DependentUpon>CreateRPAWidget.xaml</DependentUpon>
+    </Compile>
+    <Compile Include="NitroPlus\CreateSGWidget.xaml.cs">
+      <DependentUpon>CreateSGWidget.xaml</DependentUpon>
+    </Compile>
+    <Compile Include="Will\CreateARCWidget.xaml.cs">
+      <DependentUpon>CreateARCWidget.xaml</DependentUpon>
+    </Compile>
+    <Compile Include="KiriKiri\CreateXP3Widget.xaml.cs">
+      <DependentUpon>CreateXP3Widget.xaml</DependentUpon>
+    </Compile>
+    <Compile Include="YuRis\CreateYPFWidget.xaml.cs">
+      <DependentUpon>CreateYPFWidget.xaml</DependentUpon>
+    </Compile>
+    <Compile Include="FC01\ImageACD.cs" />
+    <Compile Include="Masys\ImageAG.cs" />
+    <Compile Include="AnimeGameSystem\ImageAinos.cs" />
+    <Compile Include="Kaguya\ImageAP.cs" />
+    <Compile Include="Ethornell\ImageBGI.cs" />
+    <Compile Include="Cri\ImageBIP.cs" />
+    <Compile Include="Macromedia\ImageBITD.cs" />
+    <Compile Include="BlackRainbow\ImageBMD.cs" />
+    <Compile Include="BlackRainbow\ImageBMZ.cs" />
+    <Compile Include="AZSys\ImageCPB.cs" />
+    <Compile Include="Circus\ImageCRX.cs" />
+    <Compile Include="Crowd\ImageCWL.cs" />
+    <Compile Include="Crowd\ImageCWP.cs" />
+    <Compile Include="DirectDraw\ImageDDS.cs" />
+    <Compile Include="Dac\ImageDGC.cs" />
+    <Compile Include="Ikura\ImageDRG.cs" />
+    <Compile Include="Malie\ImageDZI.cs" />
+    <Compile Include="ActiveSoft\ImageEDT.cs" />
+    <Compile Include="ImageEGN.cs" />
+    <Compile Include="Lucifen\ImageELG.cs" />
+    <Compile Include="Pajamas\ImageEPA.cs" />
+    <Compile Include="Entis\ImageERI.cs" />
+    <Compile Include="elf\ImageGCC.cs" />
+    <Compile Include="RiddleSoft\ImageGCP.cs" />
+    <Compile Include="Ikura\ImageGGP.cs" />
+    <Compile Include="Eagls\ImageGR.cs" />
+    <Compile Include="AdvSys\ImageGR2.cs" />
+    <Compile Include="Cherry\ImageGRP.cs" />
+    <Compile Include="UMeSoft\ImageGRX.cs" />
+    <Compile Include="GsPack\ImageGS.cs" />
+    <Compile Include="CatSystem\ImageHG3.cs" />
+    <Compile Include="Triangle\ImageIAF.cs" />
+    <Compile Include="Silky\ImageIGF.cs" />
+    <Compile Include="ImageISG.cs" />
+    <Compile Include="Kaas\ImageKAAS.cs" />
+    <Compile Include="MAI\ImageMAI.cs" />
+    <Compile Include="FC01\ImageMCG.cs" />
+    <Compile Include="Silky\ImageMFG.cs" />
+    <Compile Include="Malie\ImageMGF.cs" />
+    <Compile Include="ShiinaRio\ImageMI4.cs" />
+    <Compile Include="MnoViolet\ImageGRA.cs" />
+    <Compile Include="ScenePlayer\ImagePMP.cs" />
+    <Compile Include="Marble\ImagePRS.cs" />
+    <Compile Include="Ffa\ImagePT1.cs" />
+    <Compile Include="AliceSoft\ImageQNT.cs" />
+    <Compile Include="Majiro\ImageRCT.cs" />
+    <Compile Include="ShiinaRio\ImageS25.cs" />
+    <Compile Include="Seraphim\ImageSeraph.cs" />
+    <Compile Include="Tactics\ImageTGF.cs" />
+    <Compile Include="KiriKiri\ImageTLG.cs" />
+    <Compile Include="WildBug\ImageWBM.cs" />
+    <Compile Include="Liar\ImageWCG.cs" />
+    <Compile Include="Will\ImageWIP.cs" />
+    <Compile Include="Crowd\ImageZBM.cs" />
+    <Compile Include="KiriKiri\KiriKiriCx.cs" />
+    <Compile Include="KogadoCocotte.cs" />
+    <Compile Include="AudioOGG.cs" />
+    <Compile Include="LzssStream.cs" />
+    <Compile Include="Properties\AssemblyInfo.cs" />
+    <Compile Include="Properties\Settings.Designer.cs">
+      <AutoGen>True</AutoGen>
+      <DesignTimeSharedInput>True</DesignTimeSharedInput>
+      <DependentUpon>Settings.settings</DependentUpon>
+    </Compile>
+    <Compile Include="Properties\Settings.cs" />
+    <Compile Include="Strings\arcStrings.Designer.cs">
+      <AutoGen>True</AutoGen>
+      <DesignTime>True</DesignTime>
+      <DependentUpon>arcStrings.resx</DependentUpon>
+    </Compile>
+    <Compile Include="Dac\WidgetDPK.xaml.cs">
+      <DependentUpon>WidgetDPK.xaml</DependentUpon>
+    </Compile>
+    <Compile Include="CatSystem\WidgetINT.xaml.cs">
+      <DependentUpon>WidgetINT.xaml</DependentUpon>
+    </Compile>
+    <Compile Include="Ikura\WidgetISF.xaml.cs">
+      <DependentUpon>WidgetISF.xaml</DependentUpon>
+    </Compile>
+    <Compile Include="Selene\WidgetKCAP.xaml.cs">
+      <DependentUpon>WidgetKCAP.xaml</DependentUpon>
+    </Compile>
+    <Compile Include="Lucifen\WidgetLPK.xaml.cs">
+      <SubType>Code</SubType>
+      <DependentUpon>WidgetLPK.xaml</DependentUpon>
+    </Compile>
+    <Compile Include="Marble\WidgetMBL.xaml.cs">
+      <DependentUpon>WidgetMBL.xaml</DependentUpon>
+    </Compile>
+    <Compile Include="Entis\WidgetNOA.xaml.cs">
+      <DependentUpon>WidgetNOA.xaml</DependentUpon>
+    </Compile>
+    <Compile Include="NitroPlus\WidgetNPA.xaml.cs">
+      <DependentUpon>WidgetNPA.xaml</DependentUpon>
+    </Compile>
+    <Compile Include="ShiinaRio\WidgetWARC.xaml.cs">
+      <DependentUpon>WidgetWARC.xaml</DependentUpon>
+    </Compile>
+    <Compile Include="KiriKiri\WidgetXP3.xaml.cs">
+      <DependentUpon>WidgetXP3.xaml</DependentUpon>
+    </Compile>
+    <Compile Include="YuRis\WidgetYPF.xaml.cs">
+      <DependentUpon>WidgetYPF.xaml</DependentUpon>
+    </Compile>
+    <EmbeddedResource Include="Softpal\WaveTable1" />
+    <EmbeddedResource Include="Softpal\WaveTable2" />
+    <EmbeddedResource Include="ScrPlayer\ColorBitsTable1" />
+    <EmbeddedResource Include="ScrPlayer\ColorBitsTable2" />
+    <EmbeddedResource Include="ScrPlayer\ControlTable1" />
+    <EmbeddedResource Include="ScrPlayer\ControlTable2" />
+    <EmbeddedResource Include="ScrPlayer\ControlTable32" />
+    <None Include="Resources\Formats.dat" />
+  </ItemGroup>
+  <ItemGroup>
+    <ProjectReference Include="..\GameRes\GameRes.csproj">
+      <Project>{453c087f-e416-4ae9-8c03-d8760da0574b}</Project>
+      <Name>GameRes</Name>
+    </ProjectReference>
+  </ItemGroup>
+  <ItemGroup>
+    <None Include="app.config" />
+    <None Include="Properties\Settings.settings">
+      <Generator>PublicSettingsSingleFileGenerator</Generator>
+      <LastGenOutput>Settings.Designer.cs</LastGenOutput>
+    </None>
+  </ItemGroup>
+  <ItemGroup>
+    <Page Include="Amaterasu\CreateAMIWidget.xaml">
+      <SubType>Designer</SubType>
+      <Generator>MSBuild:Compile</Generator>
+    </Page>
+    <Page Include="AnimeGameSystem\WidgetAGS.xaml">
+      <SubType>Designer</SubType>
+      <Generator>MSBuild:Compile</Generator>
+    </Page>
+    <Page Include="AZSys\WidgetAZ.xaml">
+      <SubType>Designer</SubType>
+      <Generator>MSBuild:Compile</Generator>
+    </Page>
+    <Page Include="CatSystem\CreateINTWidget.xaml">
+      <SubType>Designer</SubType>
+      <Generator>MSBuild:Compile</Generator>
+    </Page>
+    <Page Include="Cyberworks\WidgetBELL.xaml">
+      <SubType>Designer</SubType>
+      <Generator>MSBuild:Compile</Generator>
+    </Page>
+    <Page Include="DxLib\WidgetSCR.xaml">
+      <SubType>Designer</SubType>
+      <Generator>MSBuild:Compile</Generator>
+    </Page>
+    <Page Include="Eagls\WidgetEAGLS.xaml">
+      <SubType>Designer</SubType>
+      <Generator>MSBuild:Compile</Generator>
+    </Page>
+    <Page Include="ExHibit\WidgetGYU.xaml">
+      <SubType>Designer</SubType>
+      <Generator>MSBuild:Compile</Generator>
+    </Page>
+    <Page Include="FC01\WidgetMCG.xaml">
+      <SubType>Designer</SubType>
+      <Generator>MSBuild:Compile</Generator>
+    </Page>
+    <Page Include="Leaf\WidgetLEAF.xaml">
+      <SubType>Designer</SubType>
+      <Generator>MSBuild:Compile</Generator>
+    </Page>
+    <Page Include="LiveMaker\WidgetGAL.xaml">
+      <SubType>Designer</SubType>
+      <Generator>MSBuild:Compile</Generator>
+    </Page>
+    <Page Include="MangaGamer\WidgetMGPK.xaml">
+      <SubType>Designer</SubType>
+      <Generator>MSBuild:Compile</Generator>
+    </Page>
+    <Page Include="Musica\WidgetPAZ.xaml">
+      <Generator>MSBuild:Compile</Generator>
+      <SubType>Designer</SubType>
+    </Page>
+    <Page Include="NitroPlus\CreateNPAWidget.xaml">
+      <SubType>Designer</SubType>
+      <Generator>MSBuild:Compile</Generator>
+    </Page>
+    <Page Include="NitroPlus\WidgetNPK.xaml">
+      <SubType>Designer</SubType>
+      <Generator>MSBuild:Compile</Generator>
+    </Page>
+    <Page Include="NonColor\WidgetNCARC.xaml">
+      <SubType>Designer</SubType>
+      <Generator>MSBuild:Compile</Generator>
+    </Page>
+    <Page Include="NScripter\CreateONSWidget.xaml">
+      <SubType>Designer</SubType>
+      <Generator>MSBuild:Compile</Generator>
+    </Page>
+    <Page Include="FlyingShine\CreatePDWidget.xaml">
+      <SubType>Designer</SubType>
+      <Generator>MSBuild:Compile</Generator>
+    </Page>
+    <Page Include="NScripter\WidgetNSA.xaml">
+      <SubType>Designer</SubType>
+      <Generator>MSBuild:Compile</Generator>
+    </Page>
+    <Page Include="NSystem\WidgetMSD.xaml">
+      <SubType>Designer</SubType>
+      <Generator>MSBuild:Compile</Generator>
+    </Page>
+    <Page Include="PkWare\WidgetZIP.xaml">
+      <SubType>Designer</SubType>
+      <Generator>MSBuild:Compile</Generator>
+    </Page>
+    <Page Include="Qlie\WidgetQLIE.xaml">
+      <SubType>Designer</SubType>
+      <Generator>MSBuild:Compile</Generator>
+    </Page>
+    <Page Include="RenPy\CreateRPAWidget.xaml">
+      <SubType>Designer</SubType>
+      <Generator>MSBuild:Compile</Generator>
+    </Page>
+    <Page Include="NitroPlus\CreateSGWidget.xaml">
+      <SubType>Designer</SubType>
+      <Generator>MSBuild:Compile</Generator>
+    </Page>
+    <Page Include="RPM\WidgetARC.xaml">
+      <SubType>Designer</SubType>
+      <Generator>MSBuild:Compile</Generator>
+    </Page>
+    <Page Include="StudioJikkenshitsu\WidgetSJDAT.xaml">
+      <Generator>MSBuild:Compile</Generator>
+      <SubType>Designer</SubType>
+    </Page>
+    <Page Include="Tactics\WidgetTactics.xaml">
+      <SubType>Designer</SubType>
+      <Generator>MSBuild:Compile</Generator>
+    </Page>
+    <Page Include="Tamamo\WidgetPCK.xaml">
+      <SubType>Designer</SubType>
+      <Generator>MSBuild:Compile</Generator>
+    </Page>
+    <Page Include="Will\CreateARCWidget.xaml">
+      <SubType>Designer</SubType>
+      <Generator>MSBuild:Compile</Generator>
+    </Page>
+    <Page Include="KiriKiri\CreateXP3Widget.xaml">
+      <SubType>Designer</SubType>
+      <Generator>MSBuild:Compile</Generator>
+    </Page>
+    <Page Include="YuRis\CreateYPFWidget.xaml">
+      <SubType>Designer</SubType>
+      <Generator>MSBuild:Compile</Generator>
+    </Page>
+    <Page Include="Dac\WidgetDPK.xaml">
+      <SubType>Designer</SubType>
+      <Generator>MSBuild:Compile</Generator>
+    </Page>
+    <Page Include="CatSystem\WidgetINT.xaml">
+      <Generator>MSBuild:Compile</Generator>
+      <SubType>Designer</SubType>
+    </Page>
+    <Page Include="Ikura\WidgetISF.xaml">
+      <SubType>Designer</SubType>
+      <Generator>MSBuild:Compile</Generator>
+    </Page>
+    <Page Include="Selene\WidgetKCAP.xaml">
+      <SubType>Designer</SubType>
+      <Generator>MSBuild:Compile</Generator>
+    </Page>
+    <Page Include="Lucifen\WidgetLPK.xaml">
+      <Generator>MSBuild:Compile</Generator>
+      <SubType>Designer</SubType>
+    </Page>
+    <Page Include="Marble\WidgetMBL.xaml">
+      <SubType>Designer</SubType>
+      <Generator>MSBuild:Compile</Generator>
+    </Page>
+    <Page Include="Entis\WidgetNOA.xaml">
+      <SubType>Designer</SubType>
+      <Generator>MSBuild:Compile</Generator>
+    </Page>
+    <Page Include="NitroPlus\WidgetNPA.xaml">
+      <SubType>Designer</SubType>
+      <Generator>MSBuild:Compile</Generator>
+    </Page>
+    <Page Include="Majiro\WidgetRCT.xaml">
+      <SubType>Designer</SubType>
+      <Generator>MSBuild:Compile</Generator>
+    </Page>
+    <Page Include="ShiinaRio\WidgetWARC.xaml">
+      <Generator>MSBuild:Compile</Generator>
+      <SubType>Designer</SubType>
+    </Page>
+    <Page Include="KiriKiri\WidgetXP3.xaml">
+      <SubType>Designer</SubType>
+      <Generator>MSBuild:Compile</Generator>
+    </Page>
+    <Page Include="YuRis\WidgetYPF.xaml">
+      <SubType>Designer</SubType>
+      <Generator>MSBuild:Compile</Generator>
+    </Page>
+  </ItemGroup>
+  <ItemGroup>
+    <EmbeddedResource Include="Strings\arcStrings.ko-KR.resx" />
+    <EmbeddedResource Include="Strings\arcStrings.resx">
+      <Generator>PublicResXFileCodeGenerator</Generator>
+      <LastGenOutput>arcStrings.Designer.cs</LastGenOutput>
+    </EmbeddedResource>
+    <EmbeddedResource Include="Strings\arcStrings.ru-RU.resx" />
+  </ItemGroup>
+  <ItemGroup />
+  <Import Project="$(MSBuildToolsPath)\Microsoft.CSharp.targets" />
+  <PropertyGroup>
+    <PreBuildEvent>perl "$(SolutionDir)inc-revision.pl" "$(ProjectPath)" $(ConfigurationName)
+exit 0</PreBuildEvent>
+  </PropertyGroup>
+  <PropertyGroup>
+    <PostBuildEvent>if not exist "$(TargetDir)\GameData" mkdir "$(TargetDir)\GameData"
+xcopy "$(ProjectDir)\Resources\Formats.dat" "$(TargetDir)\GameData\" /D /Y &gt;NUL</PostBuildEvent>
+  </PropertyGroup>
+  <!-- To modify your build process, add your task inside one of the targets below and uncomment it. 
+       Other similar extension points exist, see Microsoft.Common.targets.
+  <Target Name="BeforeBuild">
+  </Target>
+  <Target Name="AfterBuild">
+  </Target>
+  -->
 </Project>